--- conflicted
+++ resolved
@@ -12,11 +12,6 @@
 )
 
 func init() {
-<<<<<<< HEAD
-	// So long as DefaultMaxChildren exceeds DefaultMinChildren,
-	// this will not error
-=======
->>>>>>> 8dc6e0a3
 	DefTree, _ = collision.NewTree()
 }
 
