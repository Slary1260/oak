package collision

import (
	"bitbucket.org/oakmoundstudio/plasticpiston/plastic/event"
<<<<<<< HEAD
	//"bitbucket.org/oakmoundstudio/plasticpiston/plastic/render"
	//"image/color"
	"math"
	//"time"
=======
	"math"
>>>>>>> 2e593154
)

// RayCast returns the set of points where a line
// from x,y going at a certain angle, for a certain length, intersects
// with existing rectangles in the rtree.
// It converts the ray into a series of points which are themselves
// used to check collision at a miniscule width and height.
func RayCast(x, y, degrees, length float64) []CollisionPoint {
	results := []CollisionPoint{}
	resultHash := make(map[*Space]bool)

	s := math.Sin(degrees * math.Pi / 180)
	c := math.Cos(degrees * math.Pi / 180)
	for i := 0.0; i < length; i++ {
		loc := NewRect(x, y, .1, .1)

		next := rt.SearchIntersect(loc)

		for k := 0; k < len(next); k++ {
			nx := (next[k].(*Space))
			if _, ok := resultHash[nx]; !ok {
				resultHash[nx] = true
				results = append(results, CollisionPoint{nx, x, y})
			}
		}
		x += c
		y += s
	}
	return results
}

// RatCastSingle acts as RayCast, but it returns only the first collision
// that the generated ray intersects, ignoring entities
// in the given invalidIDs list.
// Example Use case: shooting a bullet, hitting the first thing that isn't yourself.
func RayCastSingle(x, y, degrees, length float64, invalidIDS []event.CID) CollisionPoint {

	s := math.Sin(degrees * math.Pi / 180)
	c := math.Cos(degrees * math.Pi / 180)
	for i := 0.0; i < length; i++ {
		loc := NewRect(x, y, .1, .1)
		next := rt.SearchIntersect(loc)
	output:
		for k := 0; k < len(next); k++ {
			nx := (next[k].(*Space))
			for e := 0; e < len(invalidIDS); e++ {
				if nx.CID == invalidIDS[e] {
					continue output
				}
			}
			return CollisionPoint{nx, x, y}
		}
		x += c
		y += s

	}
	return CollisionPoint{}
}

func RayCastSingleLabel(x, y, degrees, length float64, label int) CollisionPoint {

	s := math.Sin(degrees * math.Pi / 180)
	c := math.Cos(degrees * math.Pi / 180)
	for i := 0.0; i < length; i++ {
		loc := NewRect(x, y, .1, .1)
		next := rt.SearchIntersect(loc)
		for k := 0; k < len(next); k++ {
			nx := (next[k].(*Space))
			if nx.Label == label {
				return CollisionPoint{nx, x, y}
			}
		}
		x += c
		y += s

	}
	return CollisionPoint{}
}

func RayCastSingleLabels(x, y, degrees, length float64, labels ...int) CollisionPoint {

	s := math.Sin(degrees * math.Pi / 180)
	c := math.Cos(degrees * math.Pi / 180)
	for i := 0.0; i < length; i++ {
		loc := NewRect(x, y, .1, .1)
		next := rt.SearchIntersect(loc)
		for k := 0; k < len(next); k++ {
			nx := (next[k].(*Space))
			for _, label := range labels {
				if nx.Label == label {
					return CollisionPoint{nx, x, y}
				}
			}
		}
		x += c
		y += s

	}
	return CollisionPoint{}
}

// ConeCast advances COUNTER-CLOCKWISE
func ConeCast(x, y, angle, angleWidth, length float64) (points []CollisionPoint) {
	da := angleWidth / 10
	for a := angle; a < angle+angleWidth; a += da {
		cps := RayCast(x, y, a, length)
		if len(cps) > 0 {
			points = append(points, cps...)
		}
	}
	return
}

func ConeCastSingle(x, y, angle, angleWidth, length float64, invalidIDS []event.CID) (points []CollisionPoint) {
	da := angleWidth / 10
	for a := angle; a < angle+angleWidth; a += da {
		cp := RayCastSingle(x, y, a, length, invalidIDS)
		if cp.Zone != nil {
			points = append(points, cp)
			//sweep := render.NewLine(x, y, cp.X, cp.Y, color.RGBA{255, 255, 255, 255})
			//render.Draw(sweep, 5000)
			//render.UndrawAfter(sweep, 50*time.Millisecond)
		}
	}
	return
}

func ConeCastSingleLabel(x, y, angle, angleWidth, length float64, label int) (points []CollisionPoint) {
	da := angleWidth / 10
	for a := angle; a < angle+angleWidth; a += da {
		cp := RayCastSingleLabel(x, y, a, length, label)
		if cp.Zone != nil {
			points = append(points, cp)
		}
	}
	return
}

func ConeCastSingleLabels(x, y, angle, angleWidth, length float64, labels ...int) (points []CollisionPoint) {
	da := angleWidth / 10
	for a := angle; a < angle+angleWidth; a += da {
		cp := RayCastSingleLabels(x, y, a, length, labels...)
		if cp.Zone != nil {
			points = append(points, cp)
		}
	}
	return
}<|MERGE_RESOLUTION|>--- conflicted
+++ resolved
@@ -2,14 +2,7 @@
 
 import (
 	"bitbucket.org/oakmoundstudio/plasticpiston/plastic/event"
-<<<<<<< HEAD
-	//"bitbucket.org/oakmoundstudio/plasticpiston/plastic/render"
-	//"image/color"
 	"math"
-	//"time"
-=======
-	"math"
->>>>>>> 2e593154
 )
 
 // RayCast returns the set of points where a line
