package main

import (
	"context"
	"fmt"
	"image/color"
	"image/draw"
	"math"
	"os"
	"sync"
	"time"

	"github.com/oakmound/oak/v3"
	"github.com/oakmound/oak/v3/audio"
	"github.com/oakmound/oak/v3/audio/pcm"
	"github.com/oakmound/oak/v3/audio/synth"
	"github.com/oakmound/oak/v3/dlog"
	"github.com/oakmound/oak/v3/entities"
	"github.com/oakmound/oak/v3/event"
	"github.com/oakmound/oak/v3/key"
	"github.com/oakmound/oak/v3/mouse"
	"github.com/oakmound/oak/v3/render"
	"github.com/oakmound/oak/v3/scene"
)

const (
	whiteKeyWidth  = 26
	whiteKeyHeight = 200
	blackKeyWidth  = 13
	blackKeyHeight = 140

	whiteBlackOverlap = 5

	labelWhiteKey = 0
	labelBlackKey = 1
)

type keyColor int

const keyColorWhite keyColor = 0
const keyColorBlack keyColor = 1

func (kc keyColor) Width() float64 {
	if kc == keyColorBlack {
		return blackKeyWidth
	}
	return whiteKeyWidth
}

func (kc keyColor) Height() float64 {
	if kc == keyColorBlack {
		return blackKeyHeight
	}
	return whiteKeyHeight
}

func (kc keyColor) Color() color.RGBA {
	if kc == keyColorBlack {
		return color.RGBA{60, 60, 60, 255}
	}
	return color.RGBA{255, 255, 255, 255}
}

func newKey(ctx *scene.Context, note synth.Pitch, c keyColor, k key.Code) *entities.Solid {
	w := c.Width()
	h := c.Height()
	clr := c.Color()
	downClr := clr
	downClr.R -= 60
	downClr.B -= 60
	downClr.G -= 60
	sw := render.NewSwitch("up", map[string]render.Modifiable{
		"up": render.NewCompositeM(
			render.NewColorBox(int(w), int(h), clr),
			render.NewLine(0, 0, 0, h, color.RGBA{0, 0, 0, 255}),
			render.NewLine(0, h, w, h, color.RGBA{0, 0, 0, 255}),
			render.NewLine(w, h, w, 0, color.RGBA{0, 0, 0, 255}),
			render.NewLine(w, 0, 0, 0, color.RGBA{0, 0, 0, 255}),
		).ToSprite(),
		"down": render.NewCompositeM(
			render.NewColorBox(int(w), int(h), downClr),
			render.NewLine(0, 0, 0, h, color.RGBA{0, 0, 0, 255}),
			render.NewLine(0, h, w, h, color.RGBA{0, 0, 0, 255}),
			render.NewLine(w, h, w, 0, color.RGBA{0, 0, 0, 255}),
			render.NewLine(w, 0, 0, 0, color.RGBA{0, 0, 0, 255}),
		).ToSprite(),
	})
	s := entities.NewSolid(0, 0, w, h, sw, mouse.DefaultTree, 0)
	if c == keyColorBlack {
		s.Space.SetZLayer(1)
		s.Space.Label = labelBlackKey
	} else {
		s.Space.SetZLayer(2)
		s.Space.Label = labelWhiteKey
	}
	mouse.UpdateSpace(s.X(), s.Y(), s.W, s.H, s.Space)
	event.GlobalBind(ctx, key.Down(k), func(ev key.Event) event.Response {
		// TODO: add helper function for this?
		if ev.Modifiers&key.ModShift == key.ModShift {
			return 0
		}
		playPitch(ctx, note)
		sw.Set("down")
		return 0
	})
	event.GlobalBind(ctx, key.Up(k), func(ev key.Event) event.Response {
		if ev.Modifiers&key.ModShift == key.ModShift {
			return 0
		}
		releasePitch(note)
		sw.Set("up")
		return 0
	})
	event.Bind(ctx, mouse.PressOn, s, func(_ *entities.Solid, me *mouse.Event) event.Response {
		playPitch(ctx, note)
		me.StopPropagation = true
		sw.Set("down")
		return 0
	})
	event.Bind(ctx, mouse.Release, s, func(_ *entities.Solid, me *mouse.Event) event.Response {
		releasePitch(note)
		sw.Set("up")
		return 0
	})
	return s
}

type keyDef struct {
	color keyColor
	pitch synth.Pitch
	x     float64
}

var keycharOrder = []key.Code{
	key.Z, key.S, key.X, key.D, key.C,
	key.V, key.G, key.B, key.H, key.N, key.J, key.M,
	key.Comma, key.L, key.FullStop, key.Semicolon, key.Slash,
	key.Q, key.Num2, key.W, key.Num3, key.E, key.Num4, key.R,
	key.T, key.Num6, key.Y, key.Num7, key.U,
	key.I, key.Num9, key.O, key.Num0, key.P, key.HyphenMinus, key.LeftSquareBracket,
}

var playLock sync.Mutex
var cancelFuncs = map[synth.Pitch]func(){}

var makeSynth func(ctx context.Context, pitch synth.Pitch)

func playPitch(ctx *scene.Context, pitch synth.Pitch) {
	playLock.Lock()
	defer playLock.Unlock()
	if cancel, ok := cancelFuncs[pitch]; ok {
		cancel()
	}

	gctx, cancel := context.WithCancel(ctx)
	go func() {
		makeSynth(gctx, pitch)
	}()
	cancelFuncs[pitch] = cancel
}

func releasePitch(pitch synth.Pitch) {
	playLock.Lock()
	defer playLock.Unlock()
	if cancel, ok := cancelFuncs[pitch]; ok {
		cancel()
		delete(cancelFuncs, pitch)
	}
}

func main() {
	err := audio.InitDefault()
	if err != nil {
		fmt.Println("init failed:", err)
		os.Exit(1)
	}

	oak.AddScene("piano", scene.Scene{
		Start: func(ctx *scene.Context) {
			var src = new(synth.Source)
			*src = synth.Int16
			src.Format = pcm.Format{
				SampleRate: 80000,
				Channels:   2,
				Bits:       32,
			}
			playWithMonitor := func(gctx context.Context, r pcm.Reader) {
				speaker, err := audio.NewWriter(r.PCMFormat())
				if err != nil {
					fmt.Println("new writer failed:", err)
					return
				}
				monitor := newPCMMonitor(ctx, speaker)
				monitor.SetPos(0, 0)
				render.Draw(monitor)

				audio.Play(gctx, r, func(po *audio.PlayOptions) {
					po.Destination = monitor
				})
				speaker.Close()
				monitor.Undraw()
			}
			makeSynth = func(gctx context.Context, pitch synth.Pitch) {
				toPlay := audio.LoopReader(src.Sin(synth.AtPitch(pitch)))
				fadeIn := audio.FadeIn(100*time.Millisecond, toPlay)
				playWithMonitor(gctx, fadeIn)
			}
			pitch := synth.C3
			kc := keyColorWhite
			x := 20.0
			y := 200.0
			i := 0
			for i < len(keycharOrder) && x+kc.Width() < float64(ctx.Window.Width()-10) {
				ky := newKey(ctx, pitch, kc, keycharOrder[i])
				ky.SetPos(x, y)
				layer := 0
				if kc == keyColorBlack {
					layer = 1
				}
				render.Draw(ky.R, layer)
				x += kc.Width()
				pitch = pitch.Up(synth.HalfStep)
				if pitch.IsAccidental() {
					x -= whiteBlackOverlap
					kc = keyColorBlack
				} else if kc != keyColorWhite {
					x -= whiteBlackOverlap
					kc = keyColorWhite
				}
				i++
			}
			// Consider: Adding volume control
			codeKinds := map[key.Code]func(ctx context.Context, pitch synth.Pitch){
				key.S: func(gctx context.Context, pitch synth.Pitch) {
					toPlay := audio.LoopReader(src.Sin(synth.AtPitch(pitch)))
					fadeIn := audio.FadeIn(100*time.Millisecond, toPlay)
					playWithMonitor(gctx, fadeIn)
				},
				key.W: func(gctx context.Context, pitch synth.Pitch) {
					toPlay := audio.LoopReader(src.Saw(synth.AtPitch(pitch)))
					fadeIn := audio.FadeIn(100*time.Millisecond, toPlay)
					playWithMonitor(gctx, fadeIn)
				},
				key.Q: func(gctx context.Context, pitch synth.Pitch) {
					unison := 4
					for i := 0; i < unison; i++ {
						go playWithMonitor(gctx, audio.FadeIn(100*time.Millisecond, audio.LoopReader(src.Saw(synth.AtPitch(pitch)))))
						go playWithMonitor(gctx, audio.FadeIn(100*time.Millisecond, audio.LoopReader(src.Saw(synth.AtPitch(pitch), synth.Detune(.04)))))
						go playWithMonitor(gctx, audio.FadeIn(100*time.Millisecond, audio.LoopReader(src.Saw(synth.AtPitch(pitch), synth.Detune(-.05)))))
					}
					playWithMonitor(gctx, audio.FadeIn(100*time.Millisecond, audio.LoopReader(src.Saw(synth.AtPitch(pitch)))))
				},
				key.T: func(gctx context.Context, pitch synth.Pitch) {
					toPlay := audio.LoopReader(src.Triangle(synth.AtPitch(pitch)))
					fadeIn := audio.FadeIn(100*time.Millisecond, toPlay)
					playWithMonitor(gctx, fadeIn)
				},
				key.P: func(gctx context.Context, pitch synth.Pitch) {
					toPlay := audio.LoopReader(src.Pulse(2)(synth.AtPitch(pitch)))
					fadeIn := audio.FadeIn(100*time.Millisecond, toPlay)
					playWithMonitor(gctx, fadeIn)
				},
				key.N: func(gctx context.Context, pitch synth.Pitch) {
					toPlay := audio.LoopReader(src.Noise(synth.AtPitch(pitch)))
					fadeIn := audio.FadeIn(100*time.Millisecond, toPlay)
					playWithMonitor(gctx, fadeIn)
				},
			}
			for kc, synfn := range codeKinds {
<<<<<<< HEAD
				kc := kc
				synfn := synfn
=======
				synfn := synfn
				kc := kc
>>>>>>> 625f93f0
				event.GlobalBind(ctx, key.Down(kc), func(ev key.Event) event.Response {
					if ev.Modifiers&key.ModShift == key.ModShift {
						makeSynth = synfn
					}
					return 0
				})
			}

			help1 := render.NewText("Shift+([S]in/[T]ri/[P]ulse/sa[W]) to change wave style", 10, 500)
			help2 := render.NewText("Keyboard / mouse to play", 10, 520)
			render.Draw(help1)
			render.Draw(help2)

			event.GlobalBind(ctx, mouse.ScrollDown, func(_ *mouse.Event) event.Response {
				mag := globalMagnification - 0.05
				if mag < 1 {
					mag = 1
				}
				globalMagnification = mag
				return 0
			})
			event.GlobalBind(ctx, mouse.ScrollUp, func(_ *mouse.Event) event.Response {
				globalMagnification += 0.05
				return 0
			})
			event.GlobalBind(ctx, key.Down(key.Keypad0), func(_ key.Event) event.Response {
				// TODO: synth all sound like pulse waves at 8 bit
				src.Bits = 8
				return 0
			})
			event.GlobalBind(ctx, key.Down(key.Keypad1), func(_ key.Event) event.Response {
				src.Bits = 16
				return 0
			})
			event.GlobalBind(ctx, key.Down(key.Keypad2), func(_ key.Event) event.Response {
				src.Bits = 32
				return 0
			})
		},
	})
	oak.Init("piano", func(c oak.Config) (oak.Config, error) {
		c.Screen.Height = 600
		c.Title = "Piano Example"
		c.Debug.Level = dlog.INFO.String()
		return c, nil
	})
}

type pcmMonitor struct {
	event.CallerID
	render.LayeredPoint
	pcm.Writer
	pcm.Format
	written []byte
	at      int
}

var globalMagnification float64 = 1

func newPCMMonitor(ctx *scene.Context, w pcm.Writer) *pcmMonitor {
	fmt := w.PCMFormat()
	pm := &pcmMonitor{
		Writer:       w,
		Format:       w.PCMFormat(),
		LayeredPoint: render.NewLayeredPoint(0, 0, 0),
		written:      make([]byte, int(float64(fmt.BytesPerSecond())*audio.WriterBufferLengthInSeconds)),
	}
	return pm
}

func (pm *pcmMonitor) CID() event.CallerID {
	return pm.CallerID
}

func (pm *pcmMonitor) PCMFormat() pcm.Format {
	return pm.Format
}

func (pm *pcmMonitor) WritePCM(b []byte) (n int, err error) {
	copy(pm.written[pm.at:], b)
	if len(b) > len(pm.written[pm.at:]) {
		copy(pm.written[0:], b[len(pm.written[pm.at:]):])
	}
	pm.at += len(b)
	pm.at %= len(pm.written)
	return pm.Writer.WritePCM(b)
}

func (pm *pcmMonitor) Draw(buf draw.Image, xOff, yOff float64) {
	const width = 640
	const height = 200.0
	xJump := len(pm.written) / width
	xJump = int(float64(xJump) / globalMagnification)
	c := color.RGBA{255, 255, 255, 255}
	for x := 0.0; x < width; x++ {
		wIndex := int(x) * xJump

		var val int16
		switch pm.Format.Bits {
		case 8:
			val8 := pm.written[wIndex]
			val = int16(val8) << 8
		case 16:
			wIndex -= wIndex % 2
			val = int16(pm.written[wIndex+1])<<8 +
				int16(pm.written[wIndex])
		case 32:
			wIndex = wIndex - wIndex%4
			val32 := int32(pm.written[wIndex+3])<<24 +
				int32(pm.written[wIndex+2])<<16 +
				int32(pm.written[wIndex+1])<<8 +
				int32(pm.written[wIndex])
			val = int16(val32 / int32(math.Pow(2, 16)))
		}

		// -32768 -> 200
		// 0 -> 100
		// 32768 -> 0
		var y float64
		if val < 0 {
			y = height/2 + float64(val)*float64(height/2/-32768.0)
		} else {
			y = height/2 + -(float64(val) * float64(height/2/32768.0))
		}
		buf.Set(int(x+xOff+pm.X()), int(y+yOff+pm.Y()), c)
	}
}<|MERGE_RESOLUTION|>--- conflicted
+++ resolved
@@ -267,13 +267,8 @@
 				},
 			}
 			for kc, synfn := range codeKinds {
-<<<<<<< HEAD
-				kc := kc
-				synfn := synfn
-=======
 				synfn := synfn
 				kc := kc
->>>>>>> 625f93f0
 				event.GlobalBind(ctx, key.Down(kc), func(ev key.Event) event.Response {
 					if ev.Modifiers&key.ModShift == key.ModShift {
 						makeSynth = synfn
