--- conflicted
+++ resolved
@@ -7,11 +7,8 @@
 
 	"github.com/oakmound/oak"
 	"github.com/oakmound/oak/render"
-<<<<<<< HEAD
 	"github.com/oakmound/oak/scene"
-=======
 	"github.com/oakmound/oak/shape"
->>>>>>> b584d450
 )
 
 var (
@@ -47,30 +44,7 @@
 		render.Draw(cmp, 0)
 	})
 
-<<<<<<< HEAD
-	oak.Add("bezier", func(string, interface{}) {
-
-		// Use a color box to indicate where we are on the curve.
-		cb := render.NewColorBox(3, 3, color.RGBA{255, 0, 0, 255})
-		cb.SetPos(320, 240)
-		render.Draw(cb, 0)
-
-		// Every frame, move the bezier indicator along the curve.
-		event.GlobalBind(func(int, interface{}) int {
-			if bz == nil {
-				return 0
-			}
-			cb.SetPos(bz.Pos(progress))
-			progress += progressInc
-			if progress > 1.0 {
-				progress = 0.0
-			}
-			return 0
-		}, "EnterFrame")
-
-=======
 	oak.AddScene("bezier", func(string, interface{}) {
->>>>>>> b584d450
 		// Stubs
 	}, func() bool {
 		return true
