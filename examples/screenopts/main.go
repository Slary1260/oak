--- conflicted
+++ resolved
@@ -10,31 +10,22 @@
 	"github.com/oakmound/oak/v3/scene"
 )
 
-const (
-	borderlessAtStart = false
-	fullscreenAtStart = false
-	topMostAtStart    = false
-)
+func main() {
+	const (
+		borderlessAtStart = false
+		fullscreenAtStart = false
+		topMostAtStart    = false
+	)
 
-func main() {
-<<<<<<< HEAD
-	oak.AddScene("demo", scene.Scene{Start: func(*scene.Context) {
+	oak.AddScene("demo", scene.Scene{Start: func(ctx *scene.Context) {
 		txt := render.NewText("Press F to toggle fullscreen. Press B to toggle borderless. Press T to toggle topmost", 50, 50)
-=======
-	oak.AddScene("demo", scene.Scene{Start: func(ctx *scene.Context) {
-		txt := render.NewText("Press F to toggle fullscreen. Press B to toggle borderless.", 50, 50)
->>>>>>> fc32cea2
 		render.Draw(txt)
 
 		borderless := borderlessAtStart
 		fullscreen := fullscreenAtStart
-<<<<<<< HEAD
 		topMost := topMostAtStart
 
-		event.GlobalBind(key.Down+key.F, func(event.CID, interface{}) int {
-=======
-		event.GlobalBind(ctx, key.Down(key.W), func(k key.Event) event.Response {
->>>>>>> fc32cea2
+		event.GlobalBind(ctx, key.Down(key.F), func(k key.Event) event.Response {
 			fullscreen = !fullscreen
 			fmt.Println("Setting fullscreen:", fullscreen)
 			err := oak.SetFullScreen(fullscreen)
@@ -54,7 +45,7 @@
 			}
 			return 0
 		})
-		event.GlobalBind(key.Down+key.T, func(event.CID, interface{}) int {
+		event.GlobalBind(ctx, key.Down(key.T), func(k key.Event) event.Response {
 			topMost = !topMost
 			fmt.Println("Setting top most:", topMost)
 			err := oak.SetTopMost(topMost)
