--- conflicted
+++ resolved
@@ -39,22 +39,17 @@
 		render.Draw(zoomer)
 
 		// To illustrate zooming allow for arrow keys to control the main zoomable renderable.
-<<<<<<< HEAD
 		event.GlobalBind(event.DefaultBus, event.Enter, func(event.EnterPayload) event.Response {
 			if oak.IsDown(key.UpArrow) {
-=======
-		event.GlobalBind(ctx, key.AnyDown, func(k key.Event) event.Response {
-			if oak.IsDown(key.UpArrowStr) {
->>>>>>> ac0771a9
 				zoomOutFactorY *= .98
 			}
-			if oak.IsDown(key.DownArrowStr) {
+			if oak.IsDown(key.DownArrow) {
 				zoomOutFactorY *= 1.02
 			}
-			if oak.IsDown(key.RightArrowStr) {
+			if oak.IsDown(key.RightArrow) {
 				zoomOutFactorX *= 1.02
 			}
-			if oak.IsDown(key.LeftArrowStr) {
+			if oak.IsDown(key.LeftArrow) {
 				zoomOutFactorX *= .98
 			}
 			return 0
