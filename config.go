--- conflicted
+++ resolved
@@ -12,27 +12,6 @@
 
 // Config stores initialization settings for oak.
 type Config struct {
-<<<<<<< HEAD
-	Driver              Driver           `json:"-"`
-	Assets              Assets           `json:"assets"`
-	Debug               Debug            `json:"debug"`
-	Screen              Screen           `json:"screen"`
-	BatchLoadOptions    BatchLoadOptions `json:"batchLoadOptions"`
-	FrameRate           int              `json:"frameRate"`
-	DrawFrameRate       int              `json:"drawFrameRate"`
-	IdleDrawFrameRate   int              `json:"idleDrawFrameRate"`
-	Language            string           `json:"language"`
-	Title               string           `json:"title"`
-	BatchLoad           bool             `json:"batchLoad"`
-	GestureSupport      bool             `json:"gestureSupport"`
-	LoadBuiltinCommands bool             `json:"loadBuiltinCommands"`
-	TrackInputChanges   bool             `json:"trackInputChanges"`
-	EnableDebugConsole  bool             `json:"enableDebugConsole"`
-	TopMost             bool             `json:"topmost"`
-	Borderless          bool             `json:"borderless"`
-	Fullscreen          bool             `json:"fullscreen"`
-	SkipRNGSeed         bool             `json:"skip_rng_seed"`
-=======
 	Driver                 Driver           `json:"-"`
 	Assets                 Assets           `json:"assets"`
 	Debug                  Debug            `json:"debug"`
@@ -43,7 +22,6 @@
 	IdleDrawFrameRate      int              `json:"idleDrawFrameRate"`
 	Language               string           `json:"language"`
 	Title                  string           `json:"title"`
-	EventRefreshRate       Duration         `json:"refreshRate"`
 	BatchLoad              bool             `json:"batchLoad"`
 	GestureSupport         bool             `json:"gestureSupport"`
 	LoadBuiltinCommands    bool             `json:"loadBuiltinCommands"`
@@ -54,7 +32,6 @@
 	Fullscreen             bool             `json:"fullscreen"`
 	SkipRNGSeed            bool             `json:"skip_rng_seed"`
 	UnlimitedDrawFrameRate bool             `json:"unlimitedDrawFrameRate`
->>>>>>> 135b087e
 }
 
 // A Duration is a wrapper around time.Duration that allows for easier json formatting.
