--- conflicted
+++ resolved
@@ -110,23 +110,11 @@
 	return sc.AddScopedCommand(0, s, fn)
 }
 
-<<<<<<< HEAD
-// AddScopedCommand adds a console command for a given window scope to call fn when
-=======
-func AddCommand(s string, fn func([]string)) error {
-	return DefaultCommands.AddCommand(s, fn)
-}
-
-// AddCommand adds a console command to call fn when
->>>>>>> 7578ce8c
+// AddScopedCommand adds a console command to call fn when
 // '<s> <args>' is input to the console. fn will be called
 // with args split on whitespace.
 func (sc *ScopedCommands) AddScopedCommand(scopeID int32, s string, fn func([]string)) error {
 	return sc.addCommand(scopeID, s, fn, false)
-}
-
-func AddScopedCommand(scopeID int32, s string, fn func([]string)) error {
-	return DefaultCommands.AddScopedCommand(scopeID, s, fn)
 }
 
 // addCommand for future executions.
