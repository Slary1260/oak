--- conflicted
+++ resolved
@@ -118,12 +118,7 @@
 func followOutline(shape Shape, dirInc int, x, y, sx, sy, w, h, direction int, outline []intgeom.Point2) []intgeom.Point2 {
 	//Follow the outline point by point
 	for x != sx || y != sy {
-<<<<<<< HEAD
 		outline = append(outline, intgeom.Point2{x, y})
-=======
-		fmt.Println(x, y)
-		outline = append(outline, intgeom.NewPoint(x, y))
->>>>>>> 02f2f136
 		direction -= 2
 		if direction < 0 {
 			direction += lastdirection
