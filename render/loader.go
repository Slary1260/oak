package render

import (
	"encoding/json"
	"errors"
	"image"
	"image/color"
	"image/gif"
	"image/jpeg"
	"image/png"
	"os"
	"path/filepath"
	"regexp"
	"strconv"
	"strings"
	"sync"

	"github.com/oakmound/oak/oakerr"

	"github.com/oakmound/oak/dlog"
	"github.com/oakmound/oak/fileutil"
)

var (
	regexpSingleNumber, _ = regexp.Compile(`^\d+$`)
	regexpTwoNumbers, _   = regexp.Compile(`^\d+x\d+$`)
	supportedFileEndings  = map[string]bool{
		"jpeg": true,
		".jpg": true,
		".gif": true,
		".png": true,
	}
)

var (
	// Form ...main/core.go/assets/images,
	// the image directory.
	wd, _ = os.Getwd()
	dir   = filepath.Join(
		wd,
		"assets",
		"images")
	loadedImages = make(map[string]*image.RGBA)
	loadedSheets = make(map[string]*Sheet)
	// move to some batch load settings
	defaultPad = 0
	loadLock   = sync.Mutex{}
)

func loadImage(directory, fileName string) (*image.RGBA, error) {

	loadLock.Lock()
	if _, ok := loadedImages[fileName]; !ok {
		imgFile, err := fileutil.Open(filepath.Join(directory, fileName))
		if err != nil {
			loadLock.Unlock()
			return nil, err
		}
		defer func() {
			err = imgFile.Close()
			if err != nil {
				dlog.Error(err)
			}
		}()

		ext := fileName[len(fileName)-4:]
		var img image.Image
		switch ext {
		case ".png":
			img, err = png.Decode(imgFile)
		case ".gif":
			img, err = gif.Decode(imgFile)
		case "jpeg", ".jpg":
			img, err = jpeg.Decode(imgFile)
		}
		if err != nil {
			loadLock.Unlock()
			return nil, err
		}

		bounds := img.Bounds()
		rgba := image.NewRGBA(bounds)
		for x := 0; x < bounds.Max.X; x++ {
			for y := 0; y < bounds.Max.Y; y++ {
				rgba.Set(x, y, color.RGBAModel.Convert(img.At(x, y)))
			}
		}

		loadedImages[fileName] = rgba

		dlog.Verb("Loaded filename: ", fileName)
	}
	r := loadedImages[fileName]
	loadLock.Unlock()
	return r, nil
}

// LoadSprite loads the input fileName into a Sprite
func LoadSprite(fileName string) *Sprite {
	r, err := loadImage(dir, fileName)
	if err != nil {
		dlog.Error(err)
		return nil
	}
	return NewSprite(0, 0, r)
}

// GetSheet tries to find the given file in the set of loaded sheets.
// If it fails, it will panic unhelpfully. Todo: fix this
// If it succeeds, it will return the sheet (a 2d array of sprites)
func GetSheet(fileName string) [][]*Sprite {
	sprites := make([][]*Sprite, 0)
	dlog.Verb(loadedSheets, fileName, loadedSheets[fileName])

	sheet, _ := LoadSheet(dir, fileName, 0, 0, 0)
	for x, row := range *sheet {
		sprites = append(sprites, make([]*Sprite, 0))
		for y := range row {
			sprites[x] = append(sprites[x], sheet.SubSprite(x, y))
		}
	}

	return sprites
}

// LoadSheet loads a file in some directory with sheets of (w,h) sized sprites,
// where there is pad pixels of vertical/horizontal pad between each sprite
func LoadSheet(directory, fileName string, w, h, pad int) (*Sheet, error) {
	if _, ok := loadedImages[fileName]; !ok {
		dlog.Verb("Missing file in loaded images: ", fileName)
		r, err := loadImage(directory, fileName)
		if err != nil {
			return nil, err
		}
		loadedImages[fileName] = r
	}
	if sheetP, ok := loadedSheets[fileName]; ok {
		return sheetP, nil
	}
	dlog.Verb("Loading sheet: ", fileName)
	rgba := loadedImages[fileName]
	bounds := rgba.Bounds()

	sheetW := bounds.Max.X / w
	remainderW := bounds.Max.X % w
	sheetH := bounds.Max.Y / h
	remainderH := bounds.Max.Y % h

	var widthBuffers, heightBuffers int
	if pad != 0 {
		widthBuffers = remainderW / pad
		heightBuffers = remainderH / pad
	} else {
		widthBuffers = sheetW - 1
		heightBuffers = sheetH - 1
	}

	if sheetW < 1 || sheetH < 1 ||
		widthBuffers != sheetW-1 ||
		heightBuffers != sheetH-1 {
		dlog.Error("Bad dimensions given to load sheet")
		return nil, oakerr.InvalidInput{InputName: "w,h"}
	}

	sheet := make(Sheet, sheetW)
	i := 0
	for x := 0; x < bounds.Max.X; x += (w + pad) {
		sheet[i] = make([]*image.RGBA, sheetH)
		j := 0
		for y := 0; y < bounds.Max.Y; y += (h + pad) {
			sheet[i][j] = subImage(rgba, x, y, w, h)
			j++
		}
		i++
	}

	dlog.Verb("Loaded sheet into map")
	loadedSheets[fileName] = &sheet

	return loadedSheets[fileName], nil
}

// LoadSheetSequence loads a sheet and then calls LoadSequence on that sheet
func LoadSheetSequence(fileName string, w, h, pad int, fps float64, frames ...int) (*Sequence, error) {
	sheet, err := LoadSheet(dir, fileName, w, h, pad)
	if err != nil {
		return nil, err
	}
	return LoadSequence(sheet, w, h, pad, fps, frames...)
}

// LoadSequence takes in a sheet with sheet dimensions, a frame rate and a list of frames where
// frames are in x,y pairs ([0,0,1,0,2,0] for (0,0) (1,0) (2,0)) and returns an animation from that
func LoadSequence(sheet *Sheet, w, h, pad int, fps float64, frames ...int) (*Sequence, error) {
	animation, err := NewSheetSequence(sheet, fps, frames...)
	if err != nil {
		return nil, err
	}
	return animation, nil
}

func subImage(rgba *image.RGBA, x, y, w, h int) *image.RGBA {
	out := image.NewRGBA(image.Rect(0, 0, w, h))
	for i := 0; i < w; i++ {
		for j := 0; j < h; j++ {
			out.Set(i, j, rgba.At(x+i, y+j))
		}
	}
	return out
}

// BatchLoad loads subdirectories from the given base folder and imports all files,
// using alias rules to automatically determine the size of sprites and sheets in
// subfolders.
// A folder named 16x8 will have its images split into sheets where each sprite is
// 16x8, for example. 16 is a shorter way of writing 16x16.
// An alias.json file can be included that can indicate what dimensions named folders
// represent, so a "tiles": "32" field in the json would indicate that sprite sheets
// in the /tiles folder should be read as 32x32
func BatchLoad(baseFolder string) error {

	folders, err := fileutil.ReadDir(baseFolder)
	if err != nil {
		dlog.Error(err)
		return err
	}
	aliases := parseAliasFile(baseFolder)

	for i, folder := range folders {

		dlog.Verb("folder ", i, folder.Name())
		if folder.IsDir() {

<<<<<<< HEAD
			frameW, frameH, possibleSheet, err := parseLoadFolderName(aliases, folder.Name())
=======
			frameW, frameH, err := parseLoadFolderName(aliases, folder.Name())
>>>>>>> bc2e0da8
			if err != nil {
				return err
			}

			files, _ := fileutil.ReadDir(filepath.Join(baseFolder, folder.Name()))
			for _, file := range files {
				if !file.IsDir() {
					name := file.Name()
					if _, ok := supportedFileEndings[name[len(name)-4:]]; ok {
						dlog.Verb("loading file ", name)
						buff, err := loadImage(baseFolder, filepath.Join(folder.Name(), name))
						if err != nil {
							dlog.Error(err)
							continue
						}
						w := buff.Bounds().Max.X
						h := buff.Bounds().Max.Y

						dlog.Verb("buffer: ", w, h, " frame: ", frameW, frameH)

						if !possibleSheet {
							continue
						} else if w < frameW || h < frameH {
							dlog.Error("File ", name, " in folder", folder.Name(), " is too small for folder dimensions", frameW, frameH)
							return errors.New("File in folder is too small for these folder dimensions")

							// Load this as a sheet if it is greater
							// than the folder size's frame size
						} else if w != frameW || h != frameH {
							dlog.Verb("Loading as sprite sheet")
							_, err = LoadSheet(baseFolder, filepath.Join(folder.Name(), name), frameW, frameH, defaultPad)
<<<<<<< HEAD
							dlog.ErrorCheck(err)
=======
							if err != nil {
								dlog.Error(err)
							}
>>>>>>> bc2e0da8
						}
					} else {
						dlog.Error("Unsupported file ending for batchLoad: ", name)
					}
				}
			}
		} else {
			dlog.Verb("Not Folder", folder.Name())
		}
	}
	return nil
}

func parseAliasFile(baseFolder string) map[string]string {
	aliasFile, err := fileutil.ReadFile(filepath.Join(baseFolder, "alias.json"))
	aliases := make(map[string]string)
	if err == nil {
		err = json.Unmarshal(aliasFile, &aliases)
		if err != nil {
			dlog.Error("Alias file unparseable: ", err)
		}
	}
	return aliases
}

<<<<<<< HEAD
func parseLoadFolderName(aliases map[string]string, name string) (int, int, bool, error) {
=======
func parseLoadFolderName(aliases map[string]string, name string) (int, int, error) {
>>>>>>> bc2e0da8
	var frameW, frameH int
	if name == "raw" {
		frameW = 0
		frameH = 0
	} else if result := regexpTwoNumbers.Find([]byte(name)); result != nil {
		vals := strings.Split(string(result), "x")
		dlog.Verb("Extracted dimensions: ", vals)
		frameW, _ = strconv.Atoi(vals[0])
		frameH, _ = strconv.Atoi(vals[1])
	} else if result := regexpSingleNumber.Find([]byte(name)); result != nil {
		val, _ := strconv.Atoi(string(result))
		frameW = val
		frameH = val
	} else {
		if aliased, ok := aliases[name]; ok {
			if result := regexpTwoNumbers.Find([]byte(aliased)); result != nil {
				vals := strings.Split(string(result), "x")
				dlog.Verb("Extracted dimensions: ", vals)
				frameW, _ = strconv.Atoi(vals[0])
				frameH, _ = strconv.Atoi(vals[1])
			} else if result := regexpSingleNumber.Find([]byte(aliased)); result != nil {
				val, _ := strconv.Atoi(string(result))
				frameW = val
				frameH = val
			} else {
<<<<<<< HEAD
				return 0, 0, false, errors.New("Alias value not parseable as a frame width and height pair")
			}
		} else {
			return 0, 0, false, errors.New("Alias name not found in alias file")
		}
	}
	return frameW, frameH, frameW != 0 && frameH != 0, nil
=======
				return 0, 0, errors.New("Alias value not parseable as a frame width and height pair")
			}
		} else {
			return 0, 0, errors.New("Alias name not found in alias file")
		}
	}
	return frameW, frameH, nil
>>>>>>> bc2e0da8
}<|MERGE_RESOLUTION|>--- conflicted
+++ resolved
@@ -96,13 +96,13 @@
 }
 
 // LoadSprite loads the input fileName into a Sprite
-func LoadSprite(fileName string) *Sprite {
+func LoadSprite(fileName string) (*Sprite, error) {
 	r, err := loadImage(dir, fileName)
-	if err != nil {
+	if err != nil || r == nil {
 		dlog.Error(err)
-		return nil
-	}
-	return NewSprite(0, 0, r)
+		return nil, err
+	}
+	return NewSprite(0, 0, r), nil
 }
 
 // GetSheet tries to find the given file in the set of loaded sheets.
@@ -231,11 +231,7 @@
 		dlog.Verb("folder ", i, folder.Name())
 		if folder.IsDir() {
 
-<<<<<<< HEAD
 			frameW, frameH, possibleSheet, err := parseLoadFolderName(aliases, folder.Name())
-=======
-			frameW, frameH, err := parseLoadFolderName(aliases, folder.Name())
->>>>>>> bc2e0da8
 			if err != nil {
 				return err
 			}
@@ -267,13 +263,7 @@
 						} else if w != frameW || h != frameH {
 							dlog.Verb("Loading as sprite sheet")
 							_, err = LoadSheet(baseFolder, filepath.Join(folder.Name(), name), frameW, frameH, defaultPad)
-<<<<<<< HEAD
 							dlog.ErrorCheck(err)
-=======
-							if err != nil {
-								dlog.Error(err)
-							}
->>>>>>> bc2e0da8
 						}
 					} else {
 						dlog.Error("Unsupported file ending for batchLoad: ", name)
@@ -299,11 +289,7 @@
 	return aliases
 }
 
-<<<<<<< HEAD
 func parseLoadFolderName(aliases map[string]string, name string) (int, int, bool, error) {
-=======
-func parseLoadFolderName(aliases map[string]string, name string) (int, int, error) {
->>>>>>> bc2e0da8
 	var frameW, frameH int
 	if name == "raw" {
 		frameW = 0
@@ -329,7 +315,6 @@
 				frameW = val
 				frameH = val
 			} else {
-<<<<<<< HEAD
 				return 0, 0, false, errors.New("Alias value not parseable as a frame width and height pair")
 			}
 		} else {
@@ -337,13 +322,4 @@
 		}
 	}
 	return frameW, frameH, frameW != 0 && frameH != 0, nil
-=======
-				return 0, 0, errors.New("Alias value not parseable as a frame width and height pair")
-			}
-		} else {
-			return 0, 0, errors.New("Alias name not found in alias file")
-		}
-	}
-	return frameW, frameH, nil
->>>>>>> bc2e0da8
 }