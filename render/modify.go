package render

<<<<<<< HEAD
import
// This file is being slowly converted to use gift over manual math and loops,
// because our math / loops will be more likely to have (and have already had)
// missable bugs.
//"github.com/anthonynsimon/bild/blend"
=======
import (
	// This file is being slowly converted to use gift over manual math and loops,
	// because our math / loops will be more likely to have (and have already had)
	// missable bugs.

	"github.com/oakmound/oak/alg"

	"github.com/disintegration/gift"
>>>>>>> 61241a14

(
	"image"
<<<<<<< HEAD

	"github.com/oakmound/oak/render/mod"
	//"image/draw"
=======
	"image/color"
	"math"
)

var (
	transparent = color.RGBA{0, 0, 0, 0}
>>>>>>> 61241a14
)

// A Modifiable is a Renderable that has functions to change its
// underlying image.
// This may be replaced with the gift library down the line
type Modifiable interface {
	Renderable
	GetRGBA() *image.RGBA
	Modify(...mod.Mod) Modifiable
	Filter(...mod.Filter)
	Copy() Modifiable
<<<<<<< HEAD
=======
}

// And chains together multiple Modifications into a single Modification
func And(ms ...Modification) Modification {
	return func(rgba image.Image) *image.RGBA {
		rgba2 := ms[0](rgba)
		for i := 1; i < len(ms); i++ {
			rgba2 = ms[i](rgba2)
		}
		return rgba2
	}
}

// GiftFilter converts any set of gift.Filters into a Modification.
func GiftFilter(fis ...gift.Filter) Modification {
	return func(rgba image.Image) *image.RGBA {
		filter := gift.New(fis...)
		dst := image.NewRGBA(filter.Bounds(rgba.Bounds()))
		filter.Draw(dst, rgba)
		return dst
	}
}

// Brighten brightens an image between -100 and 100. 100 will be solid white,
// -100 will be solid black.
func Brighten(brightenBy float32) Modification {
	return GiftFilter(gift.Brightness(brightenBy))
}

// Saturate saturates the input between -100 and 500 percent.
func Saturate(saturateBy float32) Modification {
	return GiftFilter(gift.Saturation(saturateBy))
}

// FlipX returns a new rgba which is flipped
// over the horizontal axis.
var FlipX = GiftFilter(gift.FlipHorizontal())

// FlipY returns a new rgba which is flipped
// over the vertical axis.
var FlipY = GiftFilter(gift.FlipVertical())

// ColorBalance takes in 3 numbers between -100 and 500 and applies it to the given image
func ColorBalance(r, g, b float32) Modification {
	return GiftFilter(gift.ColorBalance(r, g, b))
}

// Rotate returns a rotated rgba.
func Rotate(degrees int) Modification {
	return RotateInterpolated(degrees, gift.CubicInterpolation)
}

// RotateInterpolated acts as Rotate, but accepts an interpolation argument.
// standard rotation does this with Cubic Interpolation.
func RotateInterpolated(degrees int, interpolation gift.Interpolation) Modification {
	return GiftFilter(gift.Rotate(float32(degrees), transparent, interpolation))
}

// Scale returns a scaled rgba.
func Scale(xRatio, yRatio float64) Modification {
	return func(rgba image.Image) *image.RGBA {
		bounds := rgba.Bounds()
		w := int(math.Floor(float64(bounds.Max.X) * xRatio))
		h := int(math.Floor(float64(bounds.Max.Y) * yRatio))
		filter := gift.New(
			gift.Resize(w, h, gift.CubicResampling))
		dst := image.NewRGBA(filter.Bounds(rgba.Bounds()))
		filter.Draw(dst, rgba)
		return dst
	}
}

// todo: this should not be in this package
type point struct {
	X, Y float64
}

// CutRound rounds the edges of the Modifiable with Bezier curves.
// Todo: A nice bezier curve toolset would be nice
func CutRound(xOff, yOff float64) Modification {
	return func(rgba image.Image) *image.RGBA {
		bds := rgba.Bounds()
		newRgba := image.NewRGBA(bds)

		// start off as a copy
		for x := bds.Min.X; x < bds.Max.X; x++ {
			for y := bds.Min.Y; y < bds.Max.Y; y++ {
				newRgba.Set(x, y, rgba.At(x, y))
			}
		}
		// For each corner, define directions

		corners := [][4]int{
			// X, Y, xDir, yDir
			{bds.Min.X, bds.Min.Y, 1, 1},
			{bds.Min.X, bds.Max.Y, 1, -1},
			{bds.Max.X, bds.Max.Y, -1, -1},
			{bds.Max.X, bds.Min.Y, -1, 1},
		}
		for _, c := range corners {
			// 3 point Bezier curve
			x1 := float64(c[0])
			y1 := float64(c[1])
			x2 := x1 + (float64(bds.Max.X*c[2]) * xOff)
			y2 := y1 + (float64(bds.Max.Y*c[3]) * yOff)
			p1 := point{x2, y1}
			p2 := point{x1, y1}
			p3 := point{x1, y2}

			// Progressing along the curve, whenever a new y value is
			// intersected at a pixel delete all values
			// from the image above(or below, for negative c[3])
			// that pixel

			// todo: non-arbitrary progress increment
			for progress := 0.0; progress < 1.0; progress += 0.01 {
				p4 := pointBetween(p1, p2, progress)
				p5 := pointBetween(p2, p3, progress)
				curveAt := pointBetween(p4, p5, progress)

				// Could only redo this loop at new y values to save time,
				// but because this is currently just a pre-processing modification
				// it should be okay
				x := alg.RoundF64(curveAt.X)
				for y := alg.RoundF64(curveAt.Y); y <= bds.Max.Y && y >= bds.Min.Y; y -= c[3] {
					newRgba.Set(x, y, color.RGBA{0, 0, 0, 0})
				}
			}
		}

		return newRgba
	}
}

// todo: this should not be in this package
func pointBetween(p1, p2 point, f float64) point {
	return point{p1.X*(1-f) + p2.X*f, p1.Y*(1-f) + p2.Y*f}
}

// CutFn can reduce or add blank space to an input image.
// Each input function decides the starting location or offset of a cut,
// depending on input width and height for functions on the appropriate axis.
func CutFn(xMod, yMod, wMod, hMod func(int) int) Modification {
	return func(rgba image.Image) *image.RGBA {
		bds := rgba.Bounds()
		startX := xMod(bds.Max.X)
		startY := yMod(bds.Max.Y)
		newWidth := wMod(bds.Max.X)
		newHeight := hMod(bds.Max.Y)

		newRgba := image.NewRGBA(image.Rect(0, 0, newWidth, newHeight))
		for x := 0; x < newWidth; x++ {
			for y := 0; y < newHeight; y++ {
				newRgba.Set(x, y, rgba.At(x+startX, y+startY))
			}
		}
		return newRgba
	}
}

// CutFromLeft acts like cut but removes from the left hand side rather than the right
func CutFromLeft(newWidth, newHeight int) Modification {
	return CutFn(
		func(w int) int { return w - newWidth },
		func(h int) int { return h - newHeight },
		func(int) int { return newWidth },
		func(int) int { return newHeight })
}

// CutRel acts like Cut, but takes in a multiplier on the
// existing dimensions of the image.
func CutRel(relWidth, relHeight float64) Modification {
	return CutFn(func(int) int { return 0 },
		func(int) int { return 0 },
		func(w int) int { return alg.RoundF64(float64(w) * relWidth) },
		func(h int) int { return alg.RoundF64(float64(h) * relHeight) })
}

// Cut reduces (or increases, adding black transparent color)
// the dimensions of the input image, setting them to newWidth and
// newHeight.
func Cut(newWidth, newHeight int) Modification {
	return CutFn(func(int) int { return 0 },
		func(int) int { return 0 },
		func(int) int { return newWidth },
		func(int) int { return newHeight })
}

// Fade reduces the alpha of an image
func Fade(alpha int) Modification {
	return func(rgba image.Image) *image.RGBA {
		bounds := rgba.Bounds()
		a2 := uint32(alpha * 257)
		w := bounds.Max.X
		h := bounds.Max.Y
		newRgba := image.NewRGBA(image.Rect(0, 0, w, h))
		for x := 0; x < w; x++ {
			for y := 0; y < h; y++ {
				r, g, b, a := rgba.At(x, y).RGBA()
				var a3 uint16
				if a2 > a {
					a3 = 0
				} else {
					a3 = uint16(a - a2)
				}
				tmp := color.NRGBA64{
					uint16(r),
					uint16(g),
					uint16(b),
					a3}
				newRgba.Set(x, y, tmp)
			}
		}
		return newRgba
	}
}

// ApplyColor mixes a color into the rgba values of an image
// and returns that new rgba.
func ApplyColor(c color.Color) Modification {
	return func(rgba image.Image) *image.RGBA {

		r1, g1, b1, a1 := c.RGBA()

		bounds := rgba.Bounds()
		w := bounds.Max.X
		h := bounds.Max.Y
		newRgba := image.NewRGBA(image.Rect(0, 0, w, h))
		for x := 0; x < w; x++ {
			for y := 0; y < h; y++ {
				r2, g2, b2, a2 := rgba.At(x, y).RGBA()
				a3 := a1 + a2
				if a2 == 0 {
					newRgba.Set(x, y, color.RGBA{0, 0, 0, 0})
					continue
				}
				tmp := color.RGBA64{
					uint16(((a1 * r1) + (a2 * r2)) / a3),
					uint16(((a1 * g1) + (a2 * g2)) / a3),
					uint16(((a1 * b1) + (a2 * b2)) / a3),
					uint16(a2)}
				newRgba.Set(x, y, tmp)
			}
		}
		return newRgba
	}
}

// FillMask replaces alpha 0 pixels in an RGBA with corresponding
// pixels in a second RGBA.
func FillMask(img image.RGBA) Modification {
	return func(rgba image.Image) *image.RGBA {

		bounds := rgba.Bounds()
		w := bounds.Max.X
		h := bounds.Max.Y
		newRgba := image.NewRGBA(image.Rect(0, 0, w, h))
		for x := 0; x < w; x++ {
			for y := 0; y < h; y++ {
				newRgba.Set(x, y, rgba.At(x, y))
			}
		}
		bounds = img.Bounds()
		w = bounds.Max.X
		h = bounds.Max.Y
		for x := 0; x < w; x++ {
			for y := 0; y < h; y++ {
				r1, g1, b1, a1 := rgba.At(x, y).RGBA()
				r2, g2, b2, a2 := img.At(x, y).RGBA()

				var tmp color.RGBA64

				if a1 == 0 {
					tmp = color.RGBA64{
						uint16(r2),
						uint16(g2),
						uint16(b2),
						uint16(a2),
					}
				} else {
					tmp = color.RGBA64{
						uint16(r1),
						uint16(g1),
						uint16(b1),
						uint16(a1),
					}
				}

				newRgba.Set(x, y, tmp)
			}
		}
		return newRgba
	}
}

// ApplyMask mixes the rgba values of two images, according to
// their alpha levels, and returns that as a new rgba.
func ApplyMask(img image.RGBA) Modification {
	return func(rgba image.Image) *image.RGBA {

		bounds := rgba.Bounds()
		w := bounds.Max.X
		h := bounds.Max.Y
		newRgba := image.NewRGBA(image.Rect(0, 0, w, h))
		for x := 0; x < w; x++ {
			for y := 0; y < h; y++ {
				newRgba.Set(x, y, rgba.At(x, y))
			}
		}
		bounds = img.Bounds()
		w = bounds.Max.X
		h = bounds.Max.Y
		for x := 0; x < w; x++ {
			for y := 0; y < h; y++ {
				r1, g1, b1, a1 := img.At(x, y).RGBA()
				r2, g2, b2, a2 := rgba.At(x, y).RGBA()

				var tmp color.RGBA64

				a3 := a1 + a2
				if a3 == 0 {
					tmp = color.RGBA64{
						0, 0, 0, 0,
					}
					newRgba.Set(x, y, tmp)
					continue
				}

				tmp = color.RGBA64{
					uint16(((a1 * r1) + (a2 * r2)) / a3),
					uint16(((a1 * g1) + (a2 * g2)) / a3),
					uint16(((a1 * b1) + (a2 * b2)) / a3),
					uint16(math.Max(float64(a1), float64(a2)))}

				newRgba.Set(x, y, tmp)
			}
		}
		return newRgba
	}
}

// TrimColor will trim inputs so that any rows or columns where each pixel is
// less than or equal to the input color are removed. This will change the dimensions
// of the image.
func TrimColor(trimUnder color.Color) Modification {
	r, g, b, a := trimUnder.RGBA()
	return func(rgba image.Image) *image.RGBA {
		bounds := rgba.Bounds()
		w := bounds.Max.X
		h := bounds.Max.Y
		xOff := 0
		yOff := 0
	trimouter1:
		for x := 0; x < w; x++ {
			for y := 0; y < h; y++ {
				r2, g2, b2, a2 := rgba.At(x, y).RGBA()
				if !colorBelow(r, g, b, a, r2, g2, b2, a2) {
					break trimouter1
				}
			}
			xOff++
		}
	trimouter2:
		for x := w; x >= 0; x-- {
			for y := 0; y < h; y++ {
				r2, g2, b2, a2 := rgba.At(x, y).RGBA()
				if !colorBelow(r, g, b, a, r2, g2, b2, a2) {
					break trimouter2
				}
			}
			w--
		}
	trimouter3:
		for y := h; y >= 0; y-- {
			for x := 0; x < w; x++ {
				r2, g2, b2, a2 := rgba.At(x, y).RGBA()
				if !colorBelow(r, g, b, a, r2, g2, b2, a2) {
					break trimouter3
				}
			}
			h--
		}
	trimouter4:
		for y := 0; y < h; y++ {
			for x := 0; x < w; x++ {
				r2, g2, b2, a2 := rgba.At(x, y).RGBA()
				if !colorBelow(r, g, b, a, r2, g2, b2, a2) {
					break trimouter4
				}
			}
			yOff++
		}
		out := image.NewRGBA(image.Rect(0, 0, w-xOff+1, h-yOff+1))
		for x := xOff; x <= w; x++ {
			for y := yOff; y <= h; y++ {
				c := rgba.At(x, y)
				out.Set(x-xOff, y-yOff, c)
			}
		}
		return out
	}
}

func colorBelow(r, g, b, a, r2, g2, b2, a2 uint32) bool {
	return r2 <= r && g2 <= g && b2 <= b && a2 <= a
}

// ConformToPallete modifies the input image so that it's colors all fall
// in the input color palette.
func ConformToPallete(p color.Palette) Modification {
	return func(rgba image.Image) *image.RGBA {
		bounds := rgba.Bounds()
		w := bounds.Max.X
		h := bounds.Max.Y
		newRgba := image.NewRGBA(image.Rect(0, 0, w, h))
		for x := 0; x < w; x++ {
			for y := 0; y < h; y++ {
				newRgba.Set(x, y, p.Convert(rgba.At(x, y)))
			}
		}
		return newRgba
	}
}

// Zoom zooms into a position on the input image.
// The position is determined by the input percentages, and how far the zoom
// is deep depends on the input zoom level-- 2.0 would quarter the number of
// unique pixels from the input to the output.
func Zoom(xPerc, yPerc, zoom float64) func(rgba image.Image) *image.RGBA {
	return func(rgba image.Image) *image.RGBA {
		bounds := rgba.Bounds()
		w := float64(bounds.Max.X)
		h := float64(bounds.Max.Y)
		newRgba := image.NewRGBA(image.Rect(0, 0, int(w), int(h)))
		newW := w / zoom
		newH := h / zoom
		minX := (w - newW) * xPerc
		minY := (h - newH) * yPerc
		for x := 0.0; x < w; x++ {
			for y := 0.0; y < h; y++ {
				x2 := int(((x * xPerc) / (zoom * xPerc)) + minX)
				y2 := int(((y * yPerc) / (zoom * yPerc)) + minY)
				newRgba.Set(int(x), int(y), rgba.At(x2, y2))
			}
		}
		return newRgba
	}
>>>>>>> 61241a14
}<|MERGE_RESOLUTION|>--- conflicted
+++ resolved
@@ -1,36 +1,10 @@
 package render
 
-<<<<<<< HEAD
-import
-// This file is being slowly converted to use gift over manual math and loops,
-// because our math / loops will be more likely to have (and have already had)
-// missable bugs.
-//"github.com/anthonynsimon/bild/blend"
-=======
 import (
-	// This file is being slowly converted to use gift over manual math and loops,
-	// because our math / loops will be more likely to have (and have already had)
-	// missable bugs.
-
-	"github.com/oakmound/oak/alg"
-
-	"github.com/disintegration/gift"
->>>>>>> 61241a14
-
-(
 	"image"
-<<<<<<< HEAD
 
 	"github.com/oakmound/oak/render/mod"
 	//"image/draw"
-=======
-	"image/color"
-	"math"
-)
-
-var (
-	transparent = color.RGBA{0, 0, 0, 0}
->>>>>>> 61241a14
 )
 
 // A Modifiable is a Renderable that has functions to change its
@@ -42,454 +16,4 @@
 	Modify(...mod.Mod) Modifiable
 	Filter(...mod.Filter)
 	Copy() Modifiable
-<<<<<<< HEAD
-=======
-}
-
-// And chains together multiple Modifications into a single Modification
-func And(ms ...Modification) Modification {
-	return func(rgba image.Image) *image.RGBA {
-		rgba2 := ms[0](rgba)
-		for i := 1; i < len(ms); i++ {
-			rgba2 = ms[i](rgba2)
-		}
-		return rgba2
-	}
-}
-
-// GiftFilter converts any set of gift.Filters into a Modification.
-func GiftFilter(fis ...gift.Filter) Modification {
-	return func(rgba image.Image) *image.RGBA {
-		filter := gift.New(fis...)
-		dst := image.NewRGBA(filter.Bounds(rgba.Bounds()))
-		filter.Draw(dst, rgba)
-		return dst
-	}
-}
-
-// Brighten brightens an image between -100 and 100. 100 will be solid white,
-// -100 will be solid black.
-func Brighten(brightenBy float32) Modification {
-	return GiftFilter(gift.Brightness(brightenBy))
-}
-
-// Saturate saturates the input between -100 and 500 percent.
-func Saturate(saturateBy float32) Modification {
-	return GiftFilter(gift.Saturation(saturateBy))
-}
-
-// FlipX returns a new rgba which is flipped
-// over the horizontal axis.
-var FlipX = GiftFilter(gift.FlipHorizontal())
-
-// FlipY returns a new rgba which is flipped
-// over the vertical axis.
-var FlipY = GiftFilter(gift.FlipVertical())
-
-// ColorBalance takes in 3 numbers between -100 and 500 and applies it to the given image
-func ColorBalance(r, g, b float32) Modification {
-	return GiftFilter(gift.ColorBalance(r, g, b))
-}
-
-// Rotate returns a rotated rgba.
-func Rotate(degrees int) Modification {
-	return RotateInterpolated(degrees, gift.CubicInterpolation)
-}
-
-// RotateInterpolated acts as Rotate, but accepts an interpolation argument.
-// standard rotation does this with Cubic Interpolation.
-func RotateInterpolated(degrees int, interpolation gift.Interpolation) Modification {
-	return GiftFilter(gift.Rotate(float32(degrees), transparent, interpolation))
-}
-
-// Scale returns a scaled rgba.
-func Scale(xRatio, yRatio float64) Modification {
-	return func(rgba image.Image) *image.RGBA {
-		bounds := rgba.Bounds()
-		w := int(math.Floor(float64(bounds.Max.X) * xRatio))
-		h := int(math.Floor(float64(bounds.Max.Y) * yRatio))
-		filter := gift.New(
-			gift.Resize(w, h, gift.CubicResampling))
-		dst := image.NewRGBA(filter.Bounds(rgba.Bounds()))
-		filter.Draw(dst, rgba)
-		return dst
-	}
-}
-
-// todo: this should not be in this package
-type point struct {
-	X, Y float64
-}
-
-// CutRound rounds the edges of the Modifiable with Bezier curves.
-// Todo: A nice bezier curve toolset would be nice
-func CutRound(xOff, yOff float64) Modification {
-	return func(rgba image.Image) *image.RGBA {
-		bds := rgba.Bounds()
-		newRgba := image.NewRGBA(bds)
-
-		// start off as a copy
-		for x := bds.Min.X; x < bds.Max.X; x++ {
-			for y := bds.Min.Y; y < bds.Max.Y; y++ {
-				newRgba.Set(x, y, rgba.At(x, y))
-			}
-		}
-		// For each corner, define directions
-
-		corners := [][4]int{
-			// X, Y, xDir, yDir
-			{bds.Min.X, bds.Min.Y, 1, 1},
-			{bds.Min.X, bds.Max.Y, 1, -1},
-			{bds.Max.X, bds.Max.Y, -1, -1},
-			{bds.Max.X, bds.Min.Y, -1, 1},
-		}
-		for _, c := range corners {
-			// 3 point Bezier curve
-			x1 := float64(c[0])
-			y1 := float64(c[1])
-			x2 := x1 + (float64(bds.Max.X*c[2]) * xOff)
-			y2 := y1 + (float64(bds.Max.Y*c[3]) * yOff)
-			p1 := point{x2, y1}
-			p2 := point{x1, y1}
-			p3 := point{x1, y2}
-
-			// Progressing along the curve, whenever a new y value is
-			// intersected at a pixel delete all values
-			// from the image above(or below, for negative c[3])
-			// that pixel
-
-			// todo: non-arbitrary progress increment
-			for progress := 0.0; progress < 1.0; progress += 0.01 {
-				p4 := pointBetween(p1, p2, progress)
-				p5 := pointBetween(p2, p3, progress)
-				curveAt := pointBetween(p4, p5, progress)
-
-				// Could only redo this loop at new y values to save time,
-				// but because this is currently just a pre-processing modification
-				// it should be okay
-				x := alg.RoundF64(curveAt.X)
-				for y := alg.RoundF64(curveAt.Y); y <= bds.Max.Y && y >= bds.Min.Y; y -= c[3] {
-					newRgba.Set(x, y, color.RGBA{0, 0, 0, 0})
-				}
-			}
-		}
-
-		return newRgba
-	}
-}
-
-// todo: this should not be in this package
-func pointBetween(p1, p2 point, f float64) point {
-	return point{p1.X*(1-f) + p2.X*f, p1.Y*(1-f) + p2.Y*f}
-}
-
-// CutFn can reduce or add blank space to an input image.
-// Each input function decides the starting location or offset of a cut,
-// depending on input width and height for functions on the appropriate axis.
-func CutFn(xMod, yMod, wMod, hMod func(int) int) Modification {
-	return func(rgba image.Image) *image.RGBA {
-		bds := rgba.Bounds()
-		startX := xMod(bds.Max.X)
-		startY := yMod(bds.Max.Y)
-		newWidth := wMod(bds.Max.X)
-		newHeight := hMod(bds.Max.Y)
-
-		newRgba := image.NewRGBA(image.Rect(0, 0, newWidth, newHeight))
-		for x := 0; x < newWidth; x++ {
-			for y := 0; y < newHeight; y++ {
-				newRgba.Set(x, y, rgba.At(x+startX, y+startY))
-			}
-		}
-		return newRgba
-	}
-}
-
-// CutFromLeft acts like cut but removes from the left hand side rather than the right
-func CutFromLeft(newWidth, newHeight int) Modification {
-	return CutFn(
-		func(w int) int { return w - newWidth },
-		func(h int) int { return h - newHeight },
-		func(int) int { return newWidth },
-		func(int) int { return newHeight })
-}
-
-// CutRel acts like Cut, but takes in a multiplier on the
-// existing dimensions of the image.
-func CutRel(relWidth, relHeight float64) Modification {
-	return CutFn(func(int) int { return 0 },
-		func(int) int { return 0 },
-		func(w int) int { return alg.RoundF64(float64(w) * relWidth) },
-		func(h int) int { return alg.RoundF64(float64(h) * relHeight) })
-}
-
-// Cut reduces (or increases, adding black transparent color)
-// the dimensions of the input image, setting them to newWidth and
-// newHeight.
-func Cut(newWidth, newHeight int) Modification {
-	return CutFn(func(int) int { return 0 },
-		func(int) int { return 0 },
-		func(int) int { return newWidth },
-		func(int) int { return newHeight })
-}
-
-// Fade reduces the alpha of an image
-func Fade(alpha int) Modification {
-	return func(rgba image.Image) *image.RGBA {
-		bounds := rgba.Bounds()
-		a2 := uint32(alpha * 257)
-		w := bounds.Max.X
-		h := bounds.Max.Y
-		newRgba := image.NewRGBA(image.Rect(0, 0, w, h))
-		for x := 0; x < w; x++ {
-			for y := 0; y < h; y++ {
-				r, g, b, a := rgba.At(x, y).RGBA()
-				var a3 uint16
-				if a2 > a {
-					a3 = 0
-				} else {
-					a3 = uint16(a - a2)
-				}
-				tmp := color.NRGBA64{
-					uint16(r),
-					uint16(g),
-					uint16(b),
-					a3}
-				newRgba.Set(x, y, tmp)
-			}
-		}
-		return newRgba
-	}
-}
-
-// ApplyColor mixes a color into the rgba values of an image
-// and returns that new rgba.
-func ApplyColor(c color.Color) Modification {
-	return func(rgba image.Image) *image.RGBA {
-
-		r1, g1, b1, a1 := c.RGBA()
-
-		bounds := rgba.Bounds()
-		w := bounds.Max.X
-		h := bounds.Max.Y
-		newRgba := image.NewRGBA(image.Rect(0, 0, w, h))
-		for x := 0; x < w; x++ {
-			for y := 0; y < h; y++ {
-				r2, g2, b2, a2 := rgba.At(x, y).RGBA()
-				a3 := a1 + a2
-				if a2 == 0 {
-					newRgba.Set(x, y, color.RGBA{0, 0, 0, 0})
-					continue
-				}
-				tmp := color.RGBA64{
-					uint16(((a1 * r1) + (a2 * r2)) / a3),
-					uint16(((a1 * g1) + (a2 * g2)) / a3),
-					uint16(((a1 * b1) + (a2 * b2)) / a3),
-					uint16(a2)}
-				newRgba.Set(x, y, tmp)
-			}
-		}
-		return newRgba
-	}
-}
-
-// FillMask replaces alpha 0 pixels in an RGBA with corresponding
-// pixels in a second RGBA.
-func FillMask(img image.RGBA) Modification {
-	return func(rgba image.Image) *image.RGBA {
-
-		bounds := rgba.Bounds()
-		w := bounds.Max.X
-		h := bounds.Max.Y
-		newRgba := image.NewRGBA(image.Rect(0, 0, w, h))
-		for x := 0; x < w; x++ {
-			for y := 0; y < h; y++ {
-				newRgba.Set(x, y, rgba.At(x, y))
-			}
-		}
-		bounds = img.Bounds()
-		w = bounds.Max.X
-		h = bounds.Max.Y
-		for x := 0; x < w; x++ {
-			for y := 0; y < h; y++ {
-				r1, g1, b1, a1 := rgba.At(x, y).RGBA()
-				r2, g2, b2, a2 := img.At(x, y).RGBA()
-
-				var tmp color.RGBA64
-
-				if a1 == 0 {
-					tmp = color.RGBA64{
-						uint16(r2),
-						uint16(g2),
-						uint16(b2),
-						uint16(a2),
-					}
-				} else {
-					tmp = color.RGBA64{
-						uint16(r1),
-						uint16(g1),
-						uint16(b1),
-						uint16(a1),
-					}
-				}
-
-				newRgba.Set(x, y, tmp)
-			}
-		}
-		return newRgba
-	}
-}
-
-// ApplyMask mixes the rgba values of two images, according to
-// their alpha levels, and returns that as a new rgba.
-func ApplyMask(img image.RGBA) Modification {
-	return func(rgba image.Image) *image.RGBA {
-
-		bounds := rgba.Bounds()
-		w := bounds.Max.X
-		h := bounds.Max.Y
-		newRgba := image.NewRGBA(image.Rect(0, 0, w, h))
-		for x := 0; x < w; x++ {
-			for y := 0; y < h; y++ {
-				newRgba.Set(x, y, rgba.At(x, y))
-			}
-		}
-		bounds = img.Bounds()
-		w = bounds.Max.X
-		h = bounds.Max.Y
-		for x := 0; x < w; x++ {
-			for y := 0; y < h; y++ {
-				r1, g1, b1, a1 := img.At(x, y).RGBA()
-				r2, g2, b2, a2 := rgba.At(x, y).RGBA()
-
-				var tmp color.RGBA64
-
-				a3 := a1 + a2
-				if a3 == 0 {
-					tmp = color.RGBA64{
-						0, 0, 0, 0,
-					}
-					newRgba.Set(x, y, tmp)
-					continue
-				}
-
-				tmp = color.RGBA64{
-					uint16(((a1 * r1) + (a2 * r2)) / a3),
-					uint16(((a1 * g1) + (a2 * g2)) / a3),
-					uint16(((a1 * b1) + (a2 * b2)) / a3),
-					uint16(math.Max(float64(a1), float64(a2)))}
-
-				newRgba.Set(x, y, tmp)
-			}
-		}
-		return newRgba
-	}
-}
-
-// TrimColor will trim inputs so that any rows or columns where each pixel is
-// less than or equal to the input color are removed. This will change the dimensions
-// of the image.
-func TrimColor(trimUnder color.Color) Modification {
-	r, g, b, a := trimUnder.RGBA()
-	return func(rgba image.Image) *image.RGBA {
-		bounds := rgba.Bounds()
-		w := bounds.Max.X
-		h := bounds.Max.Y
-		xOff := 0
-		yOff := 0
-	trimouter1:
-		for x := 0; x < w; x++ {
-			for y := 0; y < h; y++ {
-				r2, g2, b2, a2 := rgba.At(x, y).RGBA()
-				if !colorBelow(r, g, b, a, r2, g2, b2, a2) {
-					break trimouter1
-				}
-			}
-			xOff++
-		}
-	trimouter2:
-		for x := w; x >= 0; x-- {
-			for y := 0; y < h; y++ {
-				r2, g2, b2, a2 := rgba.At(x, y).RGBA()
-				if !colorBelow(r, g, b, a, r2, g2, b2, a2) {
-					break trimouter2
-				}
-			}
-			w--
-		}
-	trimouter3:
-		for y := h; y >= 0; y-- {
-			for x := 0; x < w; x++ {
-				r2, g2, b2, a2 := rgba.At(x, y).RGBA()
-				if !colorBelow(r, g, b, a, r2, g2, b2, a2) {
-					break trimouter3
-				}
-			}
-			h--
-		}
-	trimouter4:
-		for y := 0; y < h; y++ {
-			for x := 0; x < w; x++ {
-				r2, g2, b2, a2 := rgba.At(x, y).RGBA()
-				if !colorBelow(r, g, b, a, r2, g2, b2, a2) {
-					break trimouter4
-				}
-			}
-			yOff++
-		}
-		out := image.NewRGBA(image.Rect(0, 0, w-xOff+1, h-yOff+1))
-		for x := xOff; x <= w; x++ {
-			for y := yOff; y <= h; y++ {
-				c := rgba.At(x, y)
-				out.Set(x-xOff, y-yOff, c)
-			}
-		}
-		return out
-	}
-}
-
-func colorBelow(r, g, b, a, r2, g2, b2, a2 uint32) bool {
-	return r2 <= r && g2 <= g && b2 <= b && a2 <= a
-}
-
-// ConformToPallete modifies the input image so that it's colors all fall
-// in the input color palette.
-func ConformToPallete(p color.Palette) Modification {
-	return func(rgba image.Image) *image.RGBA {
-		bounds := rgba.Bounds()
-		w := bounds.Max.X
-		h := bounds.Max.Y
-		newRgba := image.NewRGBA(image.Rect(0, 0, w, h))
-		for x := 0; x < w; x++ {
-			for y := 0; y < h; y++ {
-				newRgba.Set(x, y, p.Convert(rgba.At(x, y)))
-			}
-		}
-		return newRgba
-	}
-}
-
-// Zoom zooms into a position on the input image.
-// The position is determined by the input percentages, and how far the zoom
-// is deep depends on the input zoom level-- 2.0 would quarter the number of
-// unique pixels from the input to the output.
-func Zoom(xPerc, yPerc, zoom float64) func(rgba image.Image) *image.RGBA {
-	return func(rgba image.Image) *image.RGBA {
-		bounds := rgba.Bounds()
-		w := float64(bounds.Max.X)
-		h := float64(bounds.Max.Y)
-		newRgba := image.NewRGBA(image.Rect(0, 0, int(w), int(h)))
-		newW := w / zoom
-		newH := h / zoom
-		minX := (w - newW) * xPerc
-		minY := (h - newH) * yPerc
-		for x := 0.0; x < w; x++ {
-			for y := 0.0; y < h; y++ {
-				x2 := int(((x * xPerc) / (zoom * xPerc)) + minX)
-				y2 := int(((y * yPerc) / (zoom * yPerc)) + minY)
-				newRgba.Set(int(x), int(y), rgba.At(x2, y2))
-			}
-		}
-		return newRgba
-	}
->>>>>>> 61241a14
 }