--- conflicted
+++ resolved
@@ -70,13 +70,10 @@
 		fg.Color = defaultColor
 	}
 
-<<<<<<< HEAD
-	loaded := LoadFont(dir, fg.File)
-	if loaded == nil {
+	fnt := LoadFont(dir, fg.File)
+	if fnt == nil {
 		return nil
 	}
-=======
-	fnt := LoadFont(dir, fg.File)
 	// This logic is copied from truetype for their face scaling
 	scl := fixed.Int26_6(0.5 + (fg.Size * fg.DPI * 64 / 72))
 	bds := fnt.Bounds(scl)
@@ -86,7 +83,6 @@
 		bds.Max.X.Round(),
 		bds.Max.Y.Round(),
 	)
->>>>>>> d7479fda
 
 	return &Font{
 		FontGenerator: *fg,
