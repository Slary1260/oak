--- conflicted
+++ resolved
@@ -56,16 +56,9 @@
 
 //Push adds to the renderable heap
 func (rh *RenderableHeap) Push(r interface{}) {
-	// defer func() {
-	// 	if x := recover(); x != nil {
-	// 		dlog.Error("Invalid Memory address pushed to Draw Heap")
-	// 	}
-	// }()
 	if r == nil {
 		return
 	}
-	// This can cause a 'name offset base pointer out of range' error
-	// Maybe having incrementing sizes instead of appending could help that?
 	rh.rs = append(rh.rs, r.(Renderable))
 }
 
@@ -80,15 +73,6 @@
 // PreDraw parses through renderables to be pushed
 // and adds them to the drawheap.
 func (rh *RenderableHeap) PreDraw() {
-	// defer func() {
-	// 	if x := recover(); x != nil {
-	// 		dlog.Error("Invalid Memory Address in Draw heap")
-	// 		// This does not work-- all addresses following the bad address
-	// 		// at i are also bad
-	// 		//rh.toPush = rh.toPush[i+1:]
-	// 		rh.toPush = []Renderable{}
-	// 	}
-	// }()
 	rh.addLock.Lock()
 	for _, r := range rh.toPush {
 		if r != nil {
@@ -101,15 +85,8 @@
 
 // Copy on a renderableHeap does not include any of its elements,
 // as renderables cannot be copied.
-<<<<<<< HEAD
 func (rh *RenderableHeap) Copy() Stackable {
-	rh2 := new(RenderableHeap)
-	rh2.static = rh.static
-	return rh2
-=======
-func (rh *RenderableHeap) Copy() Addable {
 	return NewHeap(rh.static)
->>>>>>> 5a0ec9d9
 }
 
 func (rh *RenderableHeap) draw(world draw.Image, viewPos image.Point, screenW, screenH int) {
