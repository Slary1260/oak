--- conflicted
+++ resolved
@@ -71,12 +71,7 @@
 		if trackingInputs {
 			c.trackInputChanges()
 		}
-<<<<<<< HEAD
-		gctx, cancel := context.WithCancel(context.Background())
-=======
 		gctx, cancel := context.WithCancel(c.ParentContext)
-		defer cancel()
->>>>>>> c216ad0a
 		go func() {
 			dlog.Info("Starting scene in goroutine", c.SceneMap.CurrentScene)
 			scen.Start(&scene.Context{
@@ -113,6 +108,7 @@
 
 		for cont {
 			select {
+			case <-c.ParentContext.Done():
 			case <-c.quitCh:
 				cancel()
 				return
