--- conflicted
+++ resolved
@@ -22,13 +22,6 @@
 	HideCursor() error
 }
 
-<<<<<<< HEAD
-	ShiftScreen(int, int)
-	SetScreen(int, int)
-}
-
-=======
->>>>>>> 62287482
 // App is an interface of methods available to all oak programs.
 type App interface {
 	Width() int
