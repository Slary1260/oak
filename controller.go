package oak

import (
	"context"
	"image"
<<<<<<< HEAD
	"sort"
=======
	"io"
>>>>>>> c216ad0a
	"sync/atomic"
	"time"

	"github.com/oakmound/oak/v3/alg/intgeom"
	"github.com/oakmound/oak/v3/collision"
	"github.com/oakmound/oak/v3/debugstream"
	"github.com/oakmound/oak/v3/event"
	"github.com/oakmound/oak/v3/key"
	"github.com/oakmound/oak/v3/mouse"
	"github.com/oakmound/oak/v3/render"
	"github.com/oakmound/oak/v3/scene"
	"github.com/oakmound/oak/v3/shiny/driver"
	"github.com/oakmound/oak/v3/shiny/screen"
<<<<<<< HEAD
=======
	"github.com/oakmound/oak/v3/timing"
	"github.com/oakmound/oak/v3/window"
>>>>>>> c216ad0a
)

var _ window.Window = &Controller{}

func (c *Controller) windowController(s screen.Screen, x, y int32, width, height int) (screen.Window, error) {
	return s.NewWindow(screen.NewWindowGenerator(
		screen.Dimensions(width, height),
		screen.Title(c.config.Title),
		screen.Position(x, y),
		screen.Fullscreen(c.config.Fullscreen),
		screen.Borderless(c.config.Borderless),
		screen.TopMost(c.config.TopMost),
	))
}

type Controller struct {
	key.State

	// TODO: most of these channels are not closed cleanly
	transitionCh chan struct{}

	// The Scene channel receives a signal
	// when a scene's .loop() function should
	// be called.
	sceneCh chan struct{}

	// The skip scene channel receives a debug
	// signal to forcibly go to the next
	// scene.
	skipSceneCh chan string

	// The quit channel receives a signal when
	// oak should stop active workers and return from Init.
	quitCh chan struct{}

	// The draw channel receives a signal when
	// drawing should cease (or resume)
	drawCh chan struct{}

	// ScreenWidth is the width of the screen
	ScreenWidth int
	// ScreenHeight is the height of the screen
	ScreenHeight int

	// FrameRate is the current logical frame rate.
	// Changing this won't directly effect frame rate, that
	// requires changing the LogicTicker, but it will take
	// effect next scene
	FrameRate int

	// DrawFrameRate is the equivalent to FrameRate for
	// the rate at which the screen is drawn.
	DrawFrameRate int

	// IdleDrawFrameRate is how often the screen will be redrawn
	// when the window is out of focus.
	IdleDrawFrameRate int

	// The window buffer represents the subsection of the world which is available to
	// be shown in a window.
	winBuffer     screen.Image
	screenControl screen.Screen
	windowControl screen.Window

	windowRect image.Rectangle

	// DrawTicker is the parallel to LogicTicker to set the draw framerate
	DrawTicker *time.Ticker

	bkgFn func() image.Image

	// SceneMap is a global map of scenes referred to when scenes advance to
	// determine what the next scene should be.
	// It can be replaced or modified so long as these modifications happen
	// during a scene or before the controller has started.
	SceneMap *scene.Map

	// viewPos represents the point in the world which the viewport is anchored at.
	viewPos    intgeom.Point2
	viewBounds intgeom.Rect2

	aspectRatio float64

	// Driver is the driver oak will call during initialization
	Driver Driver

	// prePublish is a function called each draw frame prior to
	prePublish func(c *Controller, tx screen.Texture)

	// LoadingR is a renderable that is displayed during loading screens.
	LoadingR render.Renderable

	firstScene string
	// ErrorScene is a scene string that will be entered if the scene handler
	// fails to enter some other scene, for example, because it's name was
	// undefined in the scene map. If the scene map does not have ErrorScene
	// as well, it will fall back to panicking.
	ErrorScene string

	logicHandler  event.Handler
	CallerMap     *event.CallerMap
	MouseTree     *collision.Tree
	CollisionTree *collision.Tree
	DrawStack     *render.DrawStack

	// LastMouseEvent is the last triggered mouse event,
	// tracked for continuous mouse responsiveness on events
	// that don't take in a mouse event
	LastMouseEvent    mouse.Event
	lastRelativePress mouse.Event
	// LastPress is the last triggered mouse event,
	// where the mouse event was a press.
	// If TrackMouseClicks is set to false then this will not be tracked
	LastMousePress mouse.Event

	FirstSceneInput interface{}

	commands map[string]func([]string)

	ControllerID int32

	windowTexture screen.Texture

	config Config

	mostRecentInput InputType

<<<<<<< HEAD
	exitError error
=======
	ParentContext context.Context
>>>>>>> c216ad0a

	TrackMouseClicks bool
	startupLoading   bool
	useViewBounds    bool
	// UseAspectRatio determines whether new window changes will distort or
	// maintain the relative width to height ratio of the screen buffer.
	UseAspectRatio bool

	inFocus bool
}

var (
	nextControllerID = new(int32)
)

func NewController() *Controller {
	c := &Controller{
		State:        key.NewState(),
		transitionCh: make(chan struct{}),
		sceneCh:      make(chan struct{}),
		skipSceneCh:  make(chan string),
		quitCh:       make(chan struct{}),
		drawCh:       make(chan struct{}),
	}

	c.SceneMap = scene.NewMap()
	c.Driver = driver.Main
	c.prePublish = func(*Controller, screen.Texture) {}
	c.bkgFn = func() image.Image {
		return image.Black
	}
	c.startupLoading = true
	c.logicHandler = event.DefaultBus
	c.MouseTree = mouse.DefaultTree
	c.CollisionTree = collision.DefaultTree
	c.CallerMap = event.DefaultCallerMap
	c.DrawStack = render.GlobalDrawStack
	c.TrackMouseClicks = true
	c.commands = make(map[string]func([]string))
	c.ControllerID = atomic.AddInt32(nextControllerID, 1)
	c.ParentContext = context.Background()
	return c
}

// Propagate triggers direct mouse events on entities which are clicked
func (c *Controller) Propagate(eventName string, me mouse.Event) {
	c.LastMouseEvent = me
	mouse.LastEvent = me

	hits := c.MouseTree.SearchIntersect(me.ToSpace().Bounds())
	sort.Slice(hits, func(i, j int) bool {
		return hits[i].Location.Min.Z() < hits[i].Location.Max.Z()
	})
	for _, sp := range hits {
		<-sp.CID.TriggerBus(eventName, &me, c.logicHandler)
		if me.StopPropagation {
			break
		}
	}
	me.StopPropagation = false

	if c.TrackMouseClicks {
		if eventName == mouse.PressOn+"Relative" {
			c.lastRelativePress = me
		} else if eventName == mouse.PressOn {
			c.LastMousePress = me
		} else if eventName == mouse.ReleaseOn {
			if me.Button == c.LastMousePress.Button {
				pressHits := c.MouseTree.SearchIntersect(c.LastMousePress.ToSpace().Bounds())
				sort.Slice(pressHits, func(i, j int) bool {
					return pressHits[i].Location.Min.Z() < pressHits[i].Location.Max.Z()
				})
				for _, sp1 := range pressHits {
					for _, sp2 := range hits {
						if sp1.CID == sp2.CID {
							c.logicHandler.Trigger(mouse.Click, &me)
							<-sp1.CID.TriggerBus(mouse.ClickOn, &me, c.logicHandler)
							if me.StopPropagation {
								return
							}
						}
					}
				}
			}
		} else if eventName == mouse.ReleaseOn+"Relative" {
			if me.Button == c.lastRelativePress.Button {
				pressHits := c.MouseTree.SearchIntersect(c.lastRelativePress.ToSpace().Bounds())
				sort.Slice(pressHits, func(i, j int) bool {
					return pressHits[i].Location.Min.Z() < pressHits[i].Location.Max.Z()
				})
				for _, sp1 := range pressHits {
					for _, sp2 := range hits {
						if sp1.CID == sp2.CID {
							sp1.CID.Trigger(mouse.ClickOn+"Relative", &me)
							if me.StopPropagation {
								return
							}
						}
					}
				}
			}
		}
	}
}

func (c *Controller) Width() int {
	return c.ScreenWidth
}

func (c *Controller) Height() int {
	return c.ScreenHeight
}

func (c *Controller) Viewport() intgeom.Point2 {
	return c.viewPos
}

func (c *Controller) ViewportBounds() intgeom.Rect2 {
	return c.viewBounds
}

func (c *Controller) SetLoadingRenderable(r render.Renderable) {
	c.LoadingR = r
}

func (c *Controller) SetBackground(b Background) {
	c.bkgFn = func() image.Image {
		return b.GetRGBA()
	}
}

func (c *Controller) SetColorBackground(img image.Image) {
	c.bkgFn = func() image.Image {
		return img
	}
}

func (c *Controller) GetBackgroundImage() image.Image {
	return c.bkgFn()
}

// SetLogicHandler swaps the logic system of the engine with some other
// implementation. If this is never called, it will use event.DefaultBus
func (c *Controller) SetLogicHandler(h event.Handler) {
	c.logicHandler = h
}

func (c *Controller) NextScene() {
	c.skipSceneCh <- ""
}

func (c *Controller) GoToScene(nextScene string) {
	c.skipSceneCh <- nextScene
}

func (c *Controller) InFocus() bool {
	return c.inFocus
}

// CollisionTrees helps access the mouse and collision trees from the controller.
// These trees together detail how a controller can drive mouse and entity interactions.
func (c *Controller) CollisionTrees() (mouseTree, collisionTree *collision.Tree) {
	return c.MouseTree, c.CollisionTree
}

func (c *Controller) EventHandler() event.Handler {
	return c.logicHandler
}

// MostRecentInput returns the most recent input type (e.g keyboard/mouse or joystick)
// recognized by the window. This value will only change if the controller's Config is
// set to TrackInputChanges
func (c *Controller) MostRecentInput() InputType {
	return c.mostRecentInput
}

<<<<<<< HEAD
func (c *Controller) exitWithError(err error) {
	c.exitError = err
	c.Quit()
=======
func (c *Controller) debugConsole(input io.Reader, output io.Writer) {
	debugstream.AttachToStream(c.ParentContext, input, output)
	debugstream.AddDefaultsForScope(c.ControllerID, c)

>>>>>>> c216ad0a
}<|MERGE_RESOLUTION|>--- conflicted
+++ resolved
@@ -3,11 +3,8 @@
 import (
 	"context"
 	"image"
-<<<<<<< HEAD
+	"io"
 	"sort"
-=======
-	"io"
->>>>>>> c216ad0a
 	"sync/atomic"
 	"time"
 
@@ -21,11 +18,7 @@
 	"github.com/oakmound/oak/v3/scene"
 	"github.com/oakmound/oak/v3/shiny/driver"
 	"github.com/oakmound/oak/v3/shiny/screen"
-<<<<<<< HEAD
-=======
-	"github.com/oakmound/oak/v3/timing"
 	"github.com/oakmound/oak/v3/window"
->>>>>>> c216ad0a
 )
 
 var _ window.Window = &Controller{}
@@ -153,11 +146,8 @@
 
 	mostRecentInput InputType
 
-<<<<<<< HEAD
-	exitError error
-=======
+	exitError     error
 	ParentContext context.Context
->>>>>>> c216ad0a
 
 	TrackMouseClicks bool
 	startupLoading   bool
@@ -334,14 +324,12 @@
 	return c.mostRecentInput
 }
 
-<<<<<<< HEAD
 func (c *Controller) exitWithError(err error) {
 	c.exitError = err
 	c.Quit()
-=======
+}
+
 func (c *Controller) debugConsole(input io.Reader, output io.Writer) {
 	debugstream.AttachToStream(c.ParentContext, input, output)
 	debugstream.AddDefaultsForScope(c.ControllerID, c)
-
->>>>>>> c216ad0a
 }