package oak

import (
	"image"
	"sync/atomic"

	"github.com/oakmound/oak/v3/alg/intgeom"
	"github.com/oakmound/oak/v3/collision"
	"github.com/oakmound/oak/v3/event"
	"github.com/oakmound/oak/v3/key"
	"github.com/oakmound/oak/v3/mouse"
	"github.com/oakmound/oak/v3/render"
	"github.com/oakmound/oak/v3/scene"
	"github.com/oakmound/oak/v3/shiny/driver"
	"github.com/oakmound/oak/v3/shiny/screen"
	"github.com/oakmound/oak/v3/timing"
)

func (c *Controller) windowController(s screen.Screen, x, y int32, width, height int) (screen.Window, error) {
	return s.NewWindow(screen.NewWindowGenerator(
		screen.Dimensions(width, height),
		screen.Title(c.config.Title),
		screen.Position(x, y),
		screen.Fullscreen(c.config.Fullscreen),
		screen.Borderless(c.config.Borderless),
		screen.TopMost(c.config.TopMost),
	))
}

type Controller struct {
	key.State

	// TODO: most of these channels are not closed cleanly
	transitionCh chan struct{}

	// The Scene channel receives a signal
	// when a scene's .loop() function should
	// be called.
	sceneCh chan struct{}

	// The skip scene channel receives a debug
	// signal to forcibly go to the next
	// scene.
	skipSceneCh chan string

	// The quit channel receives a signal when
	// oak should stop active workers and return from Init.
	quitCh chan struct{}

	// The draw channel receives a signal when
	// drawing should cease (or resume)
	drawCh chan struct{}

	// ScreenWidth is the width of the screen
	ScreenWidth int
	// ScreenHeight is the height of the screen
	ScreenHeight int

	// FrameRate is the current logical frame rate.
	// Changing this won't directly effect frame rate, that
	// requires changing the LogicTicker, but it will take
	// effect next scene
	FrameRate int

	// DrawFrameRate is the equivalent to FrameRate for
	// the rate at which the screen is drawn.
	DrawFrameRate int

	// IdleDrawFrameRate is how often the screen will be redrawn
	// when the window is out of focus.
	IdleDrawFrameRate int

	// The window buffer represents the subsection of the world which is available to
	// be shown in a window.
	winBuffer     screen.Image
	screenControl screen.Screen
	windowControl screen.Window

	windowRect image.Rectangle

	// DrawTicker is the parallel to LogicTicker to set the draw framerate
	DrawTicker *timing.DynamicTicker

	bkgFn func() image.Image

	// SceneMap is a global map of scenes referred to when scenes advance to
	// determine what the next scene should be.
	// It can be replaced or modified so long as these modifications happen
	// during a scene or before the controller has started.
	SceneMap *scene.Map

	// viewPos represents the point in the world which the viewport is anchored at.
	viewPos    intgeom.Point2
	viewBounds intgeom.Rect2

	aspectRatio float64

	// Driver is the driver oak will call during initialization
	Driver Driver

	// prePublish is a function called each draw frame prior to
	prePublish func(c *Controller, tx screen.Texture)

	// LoadingR is a renderable that is displayed during loading screens.
	LoadingR render.Renderable

	firstScene string
	// ErrorScene is a scene string that will be entered if the scene handler
	// fails to enter some other scene, for example, because it's name was
	// undefined in the scene map. If the scene map does not have ErrorScene
	// as well, it will fall back to panicking.
	ErrorScene string

	logicHandler  event.Handler
	CallerMap     *event.CallerMap
	MouseTree     *collision.Tree
	CollisionTree *collision.Tree
	DrawStack     *render.DrawStack

	// LastMouseEvent is the last triggered mouse event,
	// tracked for continuous mouse responsiveness on events
	// that don't take in a mouse event
	LastMouseEvent    mouse.Event
	lastRelativePress mouse.Event
	// LastPress is the last triggered mouse event,
	// where the mouse event was a press.
	// If TrackMouseClicks is set to false then this will not be tracked
	LastMousePress mouse.Event

	FirstSceneInput interface{}

	commands map[string]func([]string)

	ControllerID int32

	windowTexture screen.Texture

	config Config

	mostRecentInput InputType

	TrackMouseClicks bool
	startupLoading   bool
	useViewBounds    bool
	// UseAspectRatio determines whether new window changes will distort or
	// maintain the relative width to height ratio of the screen buffer.
	UseAspectRatio bool

	inFocus bool
}

var (
	nextControllerID = new(int32)
)

func NewController() *Controller {
	c := &Controller{
		State:        key.NewState(),
		transitionCh: make(chan struct{}),
		sceneCh:      make(chan struct{}),
		skipSceneCh:  make(chan string),
		quitCh:       make(chan struct{}),
		drawCh:       make(chan struct{}),
	}

	c.SceneMap = scene.NewMap()
	c.Driver = driver.Main
	c.prePublish = func(*Controller, screen.Texture) {}
	c.bkgFn = func() image.Image {
		return image.Black
	}
	c.startupLoading = true
	c.logicHandler = event.DefaultBus
	c.MouseTree = mouse.DefaultTree
	c.CollisionTree = collision.DefaultTree
	c.CallerMap = event.DefaultCallerMap
	c.DrawStack = render.GlobalDrawStack
	c.TrackMouseClicks = true
	c.commands = make(map[string]func([]string))
	c.ControllerID = atomic.AddInt32(nextControllerID, 1)
	return c
}

// Propagate triggers direct mouse events on entities which are clicked
func (c *Controller) Propagate(eventName string, me mouse.Event) {
	c.LastMouseEvent = me
	mouse.LastEvent = me

	hits := c.MouseTree.SearchIntersect(me.ToSpace().Bounds())
	for _, sp := range hits {
		sp.CID.Trigger(eventName, me)
	}

	if c.TrackMouseClicks {
		if eventName == mouse.PressOn+"Relative" {
			c.lastRelativePress = me
		} else if eventName == mouse.PressOn {
			c.LastMousePress = me
		} else if eventName == mouse.ReleaseOn {
			if me.Button == c.LastMousePress.Button {
				pressHits := c.MouseTree.SearchIntersect(c.LastMousePress.ToSpace().Bounds())
				for _, sp1 := range pressHits {
					for _, sp2 := range hits {
						if sp1.CID == sp2.CID {
							event.Trigger(mouse.Click, me)
							sp1.CID.Trigger(mouse.ClickOn, me)
						}
					}
				}
			}
		} else if eventName == mouse.ReleaseOn+"Relative" {
			if me.Button == c.lastRelativePress.Button {
				pressHits := c.MouseTree.SearchIntersect(c.lastRelativePress.ToSpace().Bounds())
				for _, sp1 := range pressHits {
					for _, sp2 := range hits {
						if sp1.CID == sp2.CID {
							sp1.CID.Trigger(mouse.ClickOn+"Relative", me)
						}
					}
				}
			}
		}
	}
}

func (c *Controller) Width() int {
	return c.ScreenWidth
}

func (c *Controller) Height() int {
	return c.ScreenHeight
}

func (c *Controller) Viewport() intgeom.Point2 {
	return c.viewPos
}

func (c *Controller) ViewportBounds() intgeom.Rect2 {
	return c.viewBounds
}

func (c *Controller) SetLoadingRenderable(r render.Renderable) {
	c.LoadingR = r
}

func (c *Controller) SetBackground(b Background) {
	c.bkgFn = func() image.Image {
		return b.GetRGBA()
	}
}

func (c *Controller) SetColorBackground(img image.Image) {
	c.bkgFn = func() image.Image {
		return img
	}
}

func (c *Controller) GetBackgroundImage() image.Image {
	return c.bkgFn()
}

// SetLogicHandler swaps the logic system of the engine with some other
// implementation. If this is never called, it will use event.DefaultBus
func (c *Controller) SetLogicHandler(h event.Handler) {
	c.logicHandler = h
}

func (c *Controller) NextScene() {
	c.skipSceneCh <- ""
}

func (c *Controller) GoToScene(nextScene string) {
	c.skipSceneCh <- nextScene
}

func (c *Controller) InFocus() bool {
	return c.inFocus
}

<<<<<<< HEAD
// CollisionTrees helps access the mouse and collision trees from the controller.
// These trees together detail how a controller can drive mouse and entity interactions.
func (c *Controller) CollisionTrees() (mouseTree, collisionTree *collision.Tree) {
	return c.MouseTree, c.CollisionTree
}

// GlobalBind to delegate GlobalBind to the controller's logicHandler.
// CONSIDER: This might not be the right long term strategy. Maybe compose controller with the handler in the future.
func (c *Controller) GlobalBind(name string, fn event.Bindable) {
	c.logicHandler.GlobalBind(name, fn)
=======
// MostRecentInput returns the most recent input type (e.g keyboard/mouse or joystick)
// recognized by the window. This value will only change if the controller's Config is
// set to TrackInputChanges
func (c *Controller) MostRecentInput() InputType {
	return c.mostRecentInput
>>>>>>> 18c94360
}<|MERGE_RESOLUTION|>--- conflicted
+++ resolved
@@ -277,7 +277,6 @@
 	return c.inFocus
 }
 
-<<<<<<< HEAD
 // CollisionTrees helps access the mouse and collision trees from the controller.
 // These trees together detail how a controller can drive mouse and entity interactions.
 func (c *Controller) CollisionTrees() (mouseTree, collisionTree *collision.Tree) {
@@ -288,11 +287,11 @@
 // CONSIDER: This might not be the right long term strategy. Maybe compose controller with the handler in the future.
 func (c *Controller) GlobalBind(name string, fn event.Bindable) {
 	c.logicHandler.GlobalBind(name, fn)
-=======
+}
+
 // MostRecentInput returns the most recent input type (e.g keyboard/mouse or joystick)
 // recognized by the window. This value will only change if the controller's Config is
 // set to TrackInputChanges
 func (c *Controller) MostRecentInput() InputType {
 	return c.mostRecentInput
->>>>>>> 18c94360
 }