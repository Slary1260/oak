// Copyright 2019 The Go Authors. All rights reserved.
// Use of this source code is governed by a BSD-style
// license that can be found in the LICENSE file.

//go:build darwin
// +build darwin

// Package mtldriver provides a Metal driver for accessing a screen.
//
// At this time, the Metal API is used only to present the final pixels
// to the screen. All rendering is performed on the CPU via the image/draw
// algorithms. Future work is to use mtl.Buffer, mtl.Texture, etc., and
// do more of the rendering work on the GPU.
package mtldriver

import (
<<<<<<< HEAD
=======
	"fmt"
>>>>>>> a4df99a2
	"image"
	"runtime"
	"unsafe"

	"dmitri.shuralyov.com/gpu/mtl"
	"github.com/go-gl/glfw/v3.3/glfw"
	"github.com/oakmound/oak/v3/shiny/driver/internal/errscreen"
	"github.com/oakmound/oak/v3/shiny/driver/mtldriver/internal/appkit"
	"github.com/oakmound/oak/v3/shiny/driver/mtldriver/internal/coreanim"
	"github.com/oakmound/oak/v3/shiny/screen"
	"golang.org/x/mobile/event/key"
	"golang.org/x/mobile/event/mouse"
	"golang.org/x/mobile/event/paint"
	"golang.org/x/mobile/event/size"
)

func init() {
	runtime.LockOSThread()
}

// Main is called by the program's main function to run the graphical
// application.
//
// It calls f on the Screen, possibly in a separate goroutine, as some OS-
// specific libraries require being on 'the main thread'. It returns when f
// returns.
func Main(f func(screen.Screen)) {
	if err := main(f); err != nil {
		f(errscreen.Stub(err))
	}
}

func main(f func(screen.Screen)) error {
	device, err := mtl.CreateSystemDefaultDevice()
	if err != nil {
		return err
	}
	err = glfw.Init()
	if err != nil {
		return err
	}
	defer glfw.Terminate()
	glfw.WindowHint(glfw.ClientAPI, glfw.NoAPI)
	{
		// TODO(dmitshur): Delete this when https://github.com/go-gl/glfw/issues/272 is resolved.
		// Post an empty event from the main thread before it can happen in a non-main thread,
		// to work around https://github.com/glfw/glfw/issues/1649.
		glfw.PostEmptyEvent()
	}
	var (
		done            = make(chan struct{})
		newWindowCh     = make(chan newWindowReq, 1)
		releaseWindowCh = make(chan releaseWindowReq, 1)
		moveWindowCh    = make(chan moveWindowReq, 1)
	)
	go func() {
		f(&screenImpl{
			newWindowCh: newWindowCh,
		})
		close(done)
		glfw.PostEmptyEvent() // Break main loop out of glfw.WaitEvents so it can receive on done.
	}()
	for {
		select {
		case <-done:
			return nil
		case req := <-newWindowCh:
			w, err := newWindow(device, releaseWindowCh, moveWindowCh, req.opts)
			req.respCh <- newWindowResp{w, err}
		case req := <-releaseWindowCh:
			req.window.Destroy()
			req.respCh <- struct{}{}
		case req := <-moveWindowCh:
			req.window.SetPos(int(req.x), int(req.y))
			req.window.SetSize(int(req.width), int(req.height))
			req.respCh <- struct{}{}
		default:
			glfw.WaitEvents()
		}
	}
}

type newWindowReq struct {
	opts   screen.WindowGenerator
	respCh chan newWindowResp
}

type newWindowResp struct {
	w   screen.Window
	err error
}
type moveWindowReq struct {
	window              *glfw.Window
	x, y, width, height int
	respCh              chan struct{}
}

type releaseWindowReq struct {
	window *glfw.Window
	respCh chan struct{}
}

// newWindow creates a new GLFW window.
// It must be called on the main thread.
func newWindow(device mtl.Device, releaseWindowCh chan releaseWindowReq, moveWindowCh chan moveWindowReq, opts screen.WindowGenerator) (screen.Window, error) {
	width, height := optsSize(opts)
	window, err := glfw.CreateWindow(width, height, opts.Title, nil, nil)
	if err != nil {
		return nil, err
	}

	ml := coreanim.MakeMetalLayer()
	ml.SetDevice(device)
	ml.SetPixelFormat(mtl.PixelFormatBGRA8UNorm)
	ml.SetMaximumDrawableCount(3)
	ml.SetDisplaySyncEnabled(true)
	cv := appkit.NewWindow(unsafe.Pointer(window.GetCocoaWindow())).ContentView()
	cv.SetLayer(ml)
	cv.SetWantsLayer(true)
	if opts.Borderless {
		window.SetAttrib(glfw.Decorated, 0)
	}

	w := &windowImpl{
		device:          device,
		window:          window,
		releaseWindowCh: releaseWindowCh,
		moveWindowCh:    moveWindowCh,
		ml:              ml,
		cq:              device.MakeCommandQueue(),
		rgba:            image.NewRGBA(image.Rectangle{Max: image.Point{X: opts.Width, Y: opts.Height}}),
		texture: device.MakeTexture(mtl.TextureDescriptor{
			PixelFormat: mtl.PixelFormatRGBA8UNorm,
			Width:       opts.Width,
			Height:      opts.Height,
			StorageMode: mtl.StorageModeManaged,
		}),
	}

	// Set callbacks.
	framebufferSizeCallback := func(_ *glfw.Window, width, height int) {
		w.Send(size.Event{
			WidthPx:  width,
			HeightPx: height,
			// TODO(dmitshur): ppp,
		})
		w.Send(paint.Event{External: true})
	}
	window.SetFramebufferSizeCallback(framebufferSizeCallback)
	window.SetCursorPosCallback(func(_ *glfw.Window, x, y float64) {
		const scale = 2 // TODO(dmitshur): compute dynamically
		w.Send(mouse.Event{X: float32(x * scale), Y: float32(y * scale)})
	})
	window.SetScrollCallback(func(_ *glfw.Window, xoff float64, yoff float64) {
		// TODO horizontal scrolling
		var btn mouse.Button
		if yoff < 0 {
			btn = mouse.ButtonWheelDown
		} else {
			btn = mouse.ButtonWheelUp
		}
		w.Send(mouse.Event{
			Button:    btn,
			Direction: mouse.DirNone,
		})
	})
	window.SetMouseButtonCallback(func(_ *glfw.Window, b glfw.MouseButton, a glfw.Action, mods glfw.ModifierKey) {
		btn := glfwMouseButton(b)
		if btn == mouse.ButtonNone {
			return
		}
		const scale = 2 // TODO(dmitshur): compute dynamically
		x, y := window.GetCursorPos()
		w.Send(mouse.Event{
			X: float32(x * scale), Y: float32(y * scale),
			Button:    btn,
			Direction: glfwMouseDirection(a),
			Modifiers: glfwKeyMods(mods),
		})
	})
	// TODO: can we combine the following two callbacks into a single event? Signs point to no.
	window.SetKeyCallback(func(_ *glfw.Window, k glfw.Key, _ int, a glfw.Action, mods glfw.ModifierKey) {
		code := glfwKeyCode(k)
		if code == key.CodeUnknown {
			fmt.Println(k, code)
			return
		}
		ev := key.Event{
			Code:      code,
			Direction: glfwKeyDirection(a),
			Modifiers: glfwKeyMods(mods),
		}
		w.Send(ev)
	})
	// TODO: some characters will repeat when held down, but not all of them,
	// and not any consistent type of character (e.g. 'n' will repeat, 'b' will not)
	window.SetCharCallback(func(_ *glfw.Window, char rune) {
		w.Send(key.Event{
			Rune: char,
		})
	})
	window.SetCloseCallback(func(*glfw.Window) {
		w.lifecycler.SetDead(true)
		w.lifecycler.SendEvent(w, nil)
	})

	// TODO(dmitshur): more fine-grained tracking of whether window is visible and/or focused
	w.lifecycler.SetDead(false)
	w.lifecycler.SetVisible(true)
	w.lifecycler.SetFocused(true)
	w.lifecycler.SendEvent(w, nil)

	// Send the initial size and paint events.
	width, height = window.GetFramebufferSize()
	framebufferSizeCallback(window, width, height)

	return w, nil
}

func optsSize(opts screen.WindowGenerator) (width, height int) {
	width, height = 1024/2, 768/2
	if opts.Width > 0 {
		width = opts.Width
	}
	if opts.Height > 0 {
		height = opts.Height
	}
	return width, height
}

func glfwMouseButton(button glfw.MouseButton) mouse.Button {
	switch button {
	case glfw.MouseButtonLeft:
		return mouse.ButtonLeft
	case glfw.MouseButtonRight:
		return mouse.ButtonRight
	case glfw.MouseButtonMiddle:
		return mouse.ButtonMiddle
	default:
		return mouse.ButtonNone
	}
}

func glfwMouseDirection(action glfw.Action) mouse.Direction {
	switch action {
	case glfw.Press:
		return mouse.DirPress
	case glfw.Release:
		return mouse.DirRelease
	default:
		panic("unreachable")
	}
}

var keyMap = map[glfw.Key]key.Code{
	glfw.KeyEscape:    key.CodeEscape,
	glfw.KeyEnter:     key.CodeReturnEnter,
	glfw.KeyTab:       key.CodeTab,
	glfw.KeyBackspace: key.CodeDeleteBackspace,
	glfw.KeyInsert:    key.CodeInsert,
	// note not differentiated from backspace
	glfw.KeyDelete:       key.CodeDeleteBackspace,
	glfw.KeyRight:        key.CodeRightArrow,
	glfw.KeyLeft:         key.CodeLeftArrow,
	glfw.KeyDown:         key.CodeDownArrow,
	glfw.KeyUp:           key.CodeUpArrow,
	glfw.KeyPageUp:       key.CodePageUp,
	glfw.KeyPageDown:     key.CodePageDown,
	glfw.KeyHome:         key.CodeHome,
	glfw.KeyEnd:          key.CodeEnd,
	glfw.KeyCapsLock:     key.CodeCapsLock,
	glfw.KeyNumLock:      key.CodeKeypadNumLock,
	glfw.KeyPause:        key.CodePause,
	glfw.KeyF1:           key.CodeF1,
	glfw.KeyF2:           key.CodeF2,
	glfw.KeyF3:           key.CodeF3,
	glfw.KeyF4:           key.CodeF4,
	glfw.KeyF5:           key.CodeF5,
	glfw.KeyF6:           key.CodeF6,
	glfw.KeyF7:           key.CodeF7,
	glfw.KeyF8:           key.CodeF8,
	glfw.KeyF9:           key.CodeF9,
	glfw.KeyF10:          key.CodeF10,
	glfw.KeyF11:          key.CodeF11,
	glfw.KeyF12:          key.CodeF12,
	glfw.KeyF13:          key.CodeF13,
	glfw.KeyF14:          key.CodeF14,
	glfw.KeyF15:          key.CodeF15,
	glfw.KeyF16:          key.CodeF16,
	glfw.KeyF17:          key.CodeF17,
	glfw.KeyF18:          key.CodeF18,
	glfw.KeyF19:          key.CodeF19,
	glfw.KeyF20:          key.CodeF20,
	glfw.KeyF21:          key.CodeF21,
	glfw.KeyF22:          key.CodeF22,
	glfw.KeyF23:          key.CodeF23,
	glfw.KeyF24:          key.CodeF24,
	glfw.KeyKPDecimal:    key.CodeKeypadFullStop,
	glfw.KeyKPEnter:      key.CodeKeypadEnter,
	glfw.KeyLeftShift:    key.CodeLeftShift,
	glfw.KeyLeftControl:  key.CodeLeftControl,
	glfw.KeyLeftAlt:      key.CodeLeftAlt,
	glfw.KeyLeftSuper:    key.CodeLeftGUI,
	glfw.KeyRightShift:   key.CodeRightShift,
	glfw.KeyRightControl: key.CodeRightControl,
	glfw.KeyRightAlt:     key.CodeRightAlt,
	glfw.KeyRightSuper:   key.CodeRightGUI,
	glfw.KeySpace:        key.CodeSpacebar,
	glfw.KeyApostrophe:   key.CodeApostrophe,
	glfw.KeyComma:        key.CodeComma,
	glfw.KeyMinus:        key.CodeHyphenMinus,
	glfw.KeyPeriod:       key.CodeFullStop,
	glfw.KeySlash:        key.CodeSlash,
	glfw.Key0:            key.Code0,
	glfw.Key1:            key.Code1,
	glfw.Key2:            key.Code2,
	glfw.Key3:            key.Code3,
	glfw.Key4:            key.Code4,
	glfw.Key5:            key.Code5,
	glfw.Key6:            key.Code6,
	glfw.Key7:            key.Code7,
	glfw.Key8:            key.Code8,
	glfw.Key9:            key.Code9,
	glfw.KeySemicolon:    key.CodeUnknown,
	glfw.KeyEqual:        key.CodeUnknown,
	glfw.KeyA:            key.CodeA,
	glfw.KeyB:            key.CodeB,
	glfw.KeyC:            key.CodeC,
	glfw.KeyD:            key.CodeD,
	glfw.KeyE:            key.CodeE,
	glfw.KeyF:            key.CodeF,
	glfw.KeyG:            key.CodeG,
	glfw.KeyH:            key.CodeH,
	glfw.KeyI:            key.CodeI,
	glfw.KeyJ:            key.CodeJ,
	glfw.KeyK:            key.CodeK,
	glfw.KeyL:            key.CodeL,
	glfw.KeyM:            key.CodeM,
	glfw.KeyN:            key.CodeN,
	glfw.KeyO:            key.CodeO,
	glfw.KeyP:            key.CodeP,
	glfw.KeyQ:            key.CodeQ,
	glfw.KeyR:            key.CodeR,
	glfw.KeyS:            key.CodeS,
	glfw.KeyT:            key.CodeT,
	glfw.KeyU:            key.CodeU,
	glfw.KeyV:            key.CodeV,
	glfw.KeyW:            key.CodeW,
	glfw.KeyX:            key.CodeX,
	glfw.KeyY:            key.CodeY,
	glfw.KeyZ:            key.CodeZ,
	glfw.KeyLeftBracket:  key.CodeLeftSquareBracket,
	glfw.KeyBackslash:    key.CodeBackslash,
	glfw.KeyRightBracket: key.CodeRightSquareBracket,
	glfw.KeyGraveAccent:  key.CodeGraveAccent,
	glfw.KeyScrollLock:   key.CodeUnknown,
	glfw.KeyPrintScreen:  key.CodeUnknown,
	glfw.KeyKP0:          key.CodeKeypad0,
	glfw.KeyKP1:          key.CodeKeypad1,
	glfw.KeyKP2:          key.CodeKeypad2,
	glfw.KeyKP3:          key.CodeKeypad3,
	glfw.KeyKP4:          key.CodeKeypad4,
	glfw.KeyKP5:          key.CodeKeypad5,
	glfw.KeyKP6:          key.CodeKeypad6,
	glfw.KeyKP7:          key.CodeKeypad7,
	glfw.KeyKP8:          key.CodeKeypad8,
	glfw.KeyKP9:          key.CodeKeypad9,
	glfw.KeyKPDivide:     key.CodeKeypadSlash,
	glfw.KeyKPMultiply:   key.CodeKeypadAsterisk,
	glfw.KeyKPSubtract:   key.CodeKeypadHyphenMinus,
	glfw.KeyKPAdd:        key.CodeKeypadPlusSign,
	glfw.KeyKPEqual:      key.CodeKeypadEqualSign,
}

func glfwKeyCode(k glfw.Key) key.Code {
	if kc, ok := keyMap[k]; ok {
		return kc
	}
	return key.CodeUnknown
}

func glfwKeyDirection(action glfw.Action) key.Direction {
	switch action {
	case glfw.Press:
		return key.DirPress
	case glfw.Release:
		return key.DirRelease
	case glfw.Repeat:
		return key.DirNone
	default:
		panic("unreachable")
	}
}

func glfwKeyMods(m glfw.ModifierKey) (mod key.Modifiers) {
	if m&glfw.ModAlt == glfw.ModAlt {
		mod |= key.ModAlt
	}
	if m&glfw.ModShift == glfw.ModShift {
		mod |= key.ModShift
	}
	if m&glfw.ModControl == glfw.ModControl {
		mod |= key.ModControl
	}
	if m&glfw.ModSuper == glfw.ModSuper {
		mod |= key.ModMeta
	}
	return mod
}<|MERGE_RESOLUTION|>--- conflicted
+++ resolved
@@ -14,10 +14,6 @@
 package mtldriver
 
 import (
-<<<<<<< HEAD
-=======
-	"fmt"
->>>>>>> a4df99a2
 	"image"
 	"runtime"
 	"unsafe"
@@ -202,7 +198,6 @@
 	window.SetKeyCallback(func(_ *glfw.Window, k glfw.Key, _ int, a glfw.Action, mods glfw.ModifierKey) {
 		code := glfwKeyCode(k)
 		if code == key.CodeUnknown {
-			fmt.Println(k, code)
 			return
 		}
 		ev := key.Event{
